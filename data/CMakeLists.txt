--- conflicted
+++ resolved
@@ -36,11 +36,7 @@
 # latex book template support files:
 #
 FILE(GLOB WEB_FILES "latex/*")
-<<<<<<< HEAD
-install(FILES ${WEB_FILES} DESTINATION ${SHARE_INSTALL}/latex)
-=======
 install(FILES ${WEB_FILES} DESTINATION ${SHARE_INSTALL}/darktable/latex)
->>>>>>> 621ba214
 
 #
 # Install other system shares
