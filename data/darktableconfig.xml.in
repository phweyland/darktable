<?xml version="1.0"?>
<!DOCTYPE dtconfiglist SYSTEM "darktableconfig.dtd">
<dtconfiglist>
  <dtconfig>
    <name>themes/usercss</name>
    <type>bool</type>
    <default>false</default>
    <shortdescription>modify theme with user tweaks</shortdescription>
  </dtconfig>
  <dtconfig prefs="misc" section="accel">
    <name>accel/prefer_expanded</name>
    <type>bool</type>
    <default>false</default>
    <shortdescription>prefer expanded instances</shortdescription>
    <longdescription>if instances of the module are expanded, ignore collapsed instances</longdescription>
  </dtconfig>
  <dtconfig prefs="misc" section="accel">
    <name>accel/prefer_enabled</name>
    <type>bool</type>
    <default>false</default>
    <shortdescription>prefer enabled instances</shortdescription>
    <longdescription>after applying the above rule, if instances of the module are active, ignore inactive instances</longdescription>
  </dtconfig>
  <dtconfig prefs="misc" section="accel">
    <name>accel/prefer_unmasked</name>
    <type>bool</type>
    <default>false</default>
    <shortdescription>prefer unmasked instances</shortdescription>
    <longdescription>after applying the above rules, if instances of the module are unmasked, ignore masked instances</longdescription>
  </dtconfig>
  <dtconfig prefs="misc" section="accel">
    <name>accel/select_order</name>
    <type>
      <enum>
        <option>first instance</option>
        <option>last instance</option>
      </enum>
    </type>
    <default>last instance</default>
    <shortdescription>selection order</shortdescription>
    <longdescription>after applying the above rules, apply the shortcut based on its position in the pixelpipe</longdescription>
  </dtconfig>
  <dtconfig>
    <name>accel/slider_precision</name>
    <type>int</type>
    <default>0</default>
    <shortdescription>keyboard shortcut slider precision</shortdescription>
  </dtconfig>
  <dtconfig>
    <name>bauhaus/scale</name>
    <type>float</type>
    <default>1.4</default>
    <shortdescription>widget scale</shortdescription>
    <longdescription>scaling factor for bauhaus widgets, will affect font size</longdescription>
  </dtconfig>
  <dtconfig>
    <name>database</name>
    <type>string</type>
    <default>library.db</default>
    <shortdescription>database location</shortdescription>
    <longdescription>filename relative to ~/.config/darktable or starting with a slash (needs a restart).</longdescription>
  </dtconfig>
  <dtconfig prefs="storage" section="database">
    <name>database/maintenance_check</name>
    <type>
      <enum>
        <option>never</option>
        <option>on startup</option>
        <option>on close</option>
        <option>on both</option>
        <option>on startup (don't ask)</option>
        <option>on close (don't ask)</option>
        <option>on both (don't ask)</option>
      </enum>
    </type>
    <default>on close</default>
    <shortdescription>check for database maintenance</shortdescription>
    <longdescription>this option indicates when to check database fragmentation and perform maintenance</longdescription>
  </dtconfig>
  <dtconfig prefs="storage" section="database">
    <name>database/maintenance_freepage_ratio</name>
    <type>int</type>
    <default>25</default>
    <shortdescription>database fragmentation ratio threshold</shortdescription>
    <longdescription>fragmentation ratio above which to ask or carry out automatically database maintenance</longdescription>
  </dtconfig>
  <dtconfig prefs="storage" section="database">
    <name>database/create_snapshot</name>
    <type>
      <enum>
        <option>never</option>
        <option>once a month</option>
        <option>once a week</option>
        <option>once a day</option>
        <option>on close</option>
      </enum>
    </type>
    <default>once a week</default>
    <shortdescription>create database snapshot</shortdescription>
    <longdescription>database snapshots are created right before closing darktable. options allow you to choose how often to make snapshots:\nnever - simply don't do snapshots. that way the only snapshots done are mandatory version-upgrade snapshots\nonce a month - create snapshot if a month has passed since last snapshot\nonce a week - create snapshot if 7 days had passed since last snapshot\nonce a day - create snapshot if over 24h passed since last snapshot\non close - create snapshot every time darktable is closed</longdescription>
  </dtconfig>
  <dtconfig prefs="storage" section="database">
    <name>database/keep_snapshots</name>
    <type>int</type>
    <default>10</default>
    <shortdescription>how many snapshots to keep</shortdescription>
    <longdescription>after successfully creating snapshot, how many older snapshots to keep (excluding mandatory version update ones). enter -1 to keep all snapshots\nkeep in mind that snapshots do take some space and you only need the most recent one for successful restore</longdescription>
  </dtconfig>
  <dtconfig>
    <name>min_panel_width</name>
    <type>int</type>
    <default>150</default>
    <shortdescription>minimum width of the side panels in pixels</shortdescription>
    <longdescription>(needs a restart)</longdescription>
  </dtconfig>
  <dtconfig>
    <name>max_panel_width</name>
    <type>int</type>
    <default>500</default>
    <shortdescription>maximum width of the side panels in pixels</shortdescription>
    <longdescription>(needs a restart)</longdescription>
  </dtconfig>
  <dtconfig>
    <name>min_panel_height</name>
    <type>int</type>
    <default>64</default>
    <shortdescription>minimum width of the side panels in pixels</shortdescription>
    <longdescription>(needs a restart)</longdescription>
  </dtconfig>
  <dtconfig>
    <name>max_panel_height</name>
    <type>int</type>
    <default>400</default>
    <shortdescription>maximum width of the side panels in pixels</shortdescription>
    <longdescription>(needs a restart)</longdescription>
  </dtconfig>
  <dtconfig prefs="otherviews" section="slideshow">
    <name>slideshow_delay</name>
    <type>int</type>
    <default>5</default>
    <shortdescription>waiting time between each picture in slideshow</shortdescription>
  </dtconfig>
  <dtconfig prefs="misc" section="other">
    <name>ui_last/no_april1st</name>
    <type>bool</type>
    <default>true</default>
    <shortdescription>do not show april 1st game</shortdescription>
  </dtconfig>
  <dtconfig prefs="cpugpu" restart="true">
    <name>cache_memory</name>
    <type factor="(1.0 / (1024.0 * 1024.0))" min="(1024 * 1024 * 100)">int64</type>
    <default>(1024 * 1024 * 512)</default>
    <shortdescription>memory in megabytes to use for thumbnail cache</shortdescription>
    <longdescription>this controls how much memory is going to be used for thumbnails and other buffers (needs a restart).</longdescription>
  </dtconfig>
  <dtconfig prefs="cpugpu">
    <name>cache_disk_backend</name>
    <type>bool</type>
    <default>true</default>
    <shortdescription>enable disk backend for thumbnail cache</shortdescription>
    <longdescription>if enabled, write thumbnails to disk (.cache/darktable/) when evicted from the memory cache. note that this can take a lot of memory (several gigabytes for 20k images) and will never delete cached thumbnails again. it's safe though to delete these manually, if you want. light table performance will be increased greatly when browsing a lot. to generate all thumbnails of your entire collection offline, run 'darktable-generate-cache'.</longdescription>
  </dtconfig>
  <dtconfig prefs="cpugpu">
    <name>cache_disk_backend_full</name>
    <type>bool</type>
    <default>false</default>
    <shortdescription>enable disk backend for full preview cache</shortdescription>
    <longdescription>if enabled, write full preview to disk (.cache/darktable/) when evicted from the memory cache. note that this can take a lot of memory (several gigabytes for 20k images) and will never delete cached thumbnails again. it's safe though to delete these manually, if you want. light table performance will be increased greatly when zooming image in full preview mode.</longdescription>
  </dtconfig>
  <dtconfig>
    <name>cache_color_managed</name>
    <type>bool</type>
    <default>true</default>
    <shortdescription>color manage cached thumbnails</shortdescription>
    <longdescription>if enabled, cached thumbnails will be color managed so that lighttable and filmstrip can show correct colors. otherwise the results may look wrong once the display profile gets changed.</longdescription>
  </dtconfig>
  <dtconfig prefs="cpugpu" restart="true">
    <name>worker_threads</name>
    <type min="1" max="64">int</type>
    <default>2</default>
    <shortdescription>number of background threads</shortdescription>
    <longdescription>this controls for example how many threads are used to create thumbnails during import. the cache will grow to a maximum of twice this number of full resolution image buffers (needs a restart).</longdescription>
  </dtconfig>
  <dtconfig prefs="cpugpu" restart="true">
    <name>host_memory_limit</name>
    <type>int</type>
    <default>1500</default>
    <shortdescription>host memory limit (in MB) for tiling</shortdescription>
    <longdescription>this variable controls the maximum amount of memory (in MB) a module may use during image processing. lower values will force memory hungry modules to process image with increasing number of tiles. setting this to 0 will omit any limit. values below 500 will be treated as 500 (needs a restart).</longdescription>
  </dtconfig>
  <dtconfig prefs="cpugpu" restart="true">
    <name>singlebuffer_limit</name>
    <type min="2" max="64">int</type>
    <default>16</default>
    <shortdescription>minimum amount of memory (in MB) for a single buffer in tiling</shortdescription>
    <longdescription>if set to a positive, non-zero value this variable defines the minimum amount of memory (in MB) that tiling should take for a single image buffer. has precedence over heuristics based on host_memory_limit (needs a restart).</longdescription>
  </dtconfig>
  <dtconfig>
    <name>opencl_memory_headroom</name>
    <type>int</type>
    <default>400</default>
    <shortdescription>amount of OpenCL memory (in MB) which we assume as being reserved for the driver</shortdescription>
    <longdescription>this amount of memory (in MB) will be subtracted from total GPU memory in order to calculate the available OpenCL memory. too low values will lead to out-of-memory situations in OpenCL processing. too high values will lead to unnecessary tiling (needs a restart).</longdescription>
  </dtconfig>
  <dtconfig>
    <name>opencl_avoid_atomics</name>
    <type>bool</type>
    <default>false</default>
    <shortdescription>do not run OpenCL kernels which require atomic operations</shortdescription>
    <longdescription>if set to TRUE darktable will not use OpenCL kernels which contain atomic operations (example bilateral). pixelpipe processing will be done on CPU for the affected modules. useful if your OpenCL implementation freezes/crashes on atomics or if they are processed with a bad performance.</longdescription>
  </dtconfig>
  <dtconfig>
    <name>opencl_number_event_handles</name>
    <type>int</type>
    <default>25</default>
    <shortdescription>the number of OpenCL event handles darktable can use</shortdescription>
    <longdescription>a positive non-zero integer defines the number of event handles that darktable may have opened on a device. a value of -1 does not pose any restrictions, bearing the risk of hitting the device's resource limits. a value of zero completely prevents the use of event handles.</longdescription>
  </dtconfig>
  <dtconfig>
    <name>opencl_async_pixelpipe</name>
    <type>bool</type>
    <default>false</default>
    <shortdescription>run OpenCL pixelpipe asynchronously</shortdescription>
    <longdescription>if set to TRUE OpenCL pixelpipe will not be synchronized on a per-module basis. this can improve pixelpipe latency. however, potential OpenCL errors would be detected late; in such a case the complete pixelpipe needs to be reprocessed instead of only a single module. export pixelpipe will always be run synchronously.</longdescription>
  </dtconfig>
  <dtconfig>
    <name>opencl_micro_nap</name>
    <type>int</type>
    <default>1000</default>
    <shortdescription>pause OpenCL processing for this number of microseconds from time to time</shortdescription>
    <longdescription>for slow GPUs this gives your graphics driver some time to breathe to do needed screen updates. can be left at zero for fast devices.</longdescription>
  </dtconfig>
  <dtconfig>
    <name>opencl_device_priority</name>
    <type>string</type>
    <default>*/!0,*/*/*/!0,*</default>
    <shortdescription>priority of OpenCL devices for each pixelpipe type</shortdescription>
    <longdescription>defines priorities on how (multiple) OpenCL devices are allocated to the different types of pixelpipe (full, preview, export, thumbnail, preview2). for more details visit our usermanual (needs a restart).</longdescription>
  </dtconfig>
  <dtconfig>
    <name>opencl_mandatory_timeout</name>
    <type min="0">int</type>
    <default>200</default>
    <shortdescription>timeout period for locking mandatory opencl device</shortdescription>
    <longdescription>time period (in units of 5ms) after which we give up try-locking an opencl device for mandatory use. defaults to 200.</longdescription>
  </dtconfig>
  <dtconfig>
    <name>opencl_use_pinned_memory</name>
    <type>bool</type>
    <default>false</default>
    <shortdescription>whether to use pinned memory transfer during tiling</shortdescription>
    <longdescription>during tiling huge amounts of memory need to be transferred between host and device. for some OpenCL implementations direct memory transfers give a drastic performance penalty. this can often be avoided by using indirect transfers via pinned memory. other devices have more efficient direct memory transfer implementations. AMD seems to belong to the first group, nvidia to the second.</longdescription>
  </dtconfig>
  <dtconfig>
    <name>opencl_use_cpu_devices</name>
    <type>bool</type>
    <default>false</default>
    <shortdescription>whether to make use of CPU OpenCL devices</shortdescription>
    <longdescription>typically darktable's hand-optimized CPU code is much faster than any OpenCL-on-CPU code; therefore CPUs are excluded from being used as OpenCL devices by default. can be changed by setting this configuration option to TRUE (needs a restart).</longdescription>
  </dtconfig>
  <dtconfig>
    <name>opencl_disable_drivers_blacklist</name>
    <type>bool</type>
    <default>false</default>
    <shortdescription>whether to allow some partial opencl implementations to be used or not</shortdescription>
    <longdescription>not all opencl implementations are fully-functional, there are at least two, which are not production-quality yet: pocl and beignet; therefore at this point in time, it is better to explicitly blacklist them by default. can be changed by setting this configuration option to TRUE (needs a restart).</longdescription>
  </dtconfig>
  <dtconfig>
    <name>opencl_checksum</name>
    <type>string</type>
    <default></default>
    <shortdescription>checksum representing the setup of opencl devices on this computer</shortdescription>
    <longdescription>darktable re-checks the performance benchmarks of your system in case your setup has changed, which is indicated by a change versus the stored checksum in this config variable; darktable de-activates opencl if the GPU benchmark lies below the one of the CPU; initial value is the empty string; set to OFF if you want to deactivate any automatic checks and prefer to do all configurations manually.</longdescription>
  </dtconfig>
  <dtconfig>
    <name>pixelpipe_synchronization_timeout</name>
    <type>int</type>
    <default>200</default>
    <shortdescription>timeout period of pixelpipe synchronization</shortdescription>
    <longdescription>time period (in units of 5ms) after which synchronization of preview and full pixelpipe is assumed to have failed. set to zero to omit pixelpipe synchronization. defaults to 200.</longdescription>
  </dtconfig>
  <dtconfig prefs="storage" section="xmp">
    <name>write_sidecar_files</name>
    <type>bool</type>
    <default>true</default>
    <shortdescription>write sidecar file for each image</shortdescription>
    <longdescription>these redundant files can later be re-imported into a different database, preserving your changes to the image.</longdescription>
  </dtconfig>
  <dtconfig prefs="storage" section="xmp">
    <name>compress_xmp_tags</name>
    <type>
      <enum>
        <option>never</option>
        <option>always</option>
        <option>only large entries</option>
      </enum>
    </type>
    <default>only large entries</default>
    <shortdescription>store xmp tags in compressed format</shortdescription>
    <longdescription>entries in xmp tags can get rather large and may exceed the available space to store the history stack in output files. this option allows xmp tags to be compressed and save space.</longdescription>
  </dtconfig>
  <dtconfig prefs="misc" section="tags">
    <name>omit_tag_hierarchy</name>
    <type>bool</type>
    <default>false</default>
    <shortdescription>omit hierarchy in simple tag lists</shortdescription>
    <longdescription>when creating XMP file the hierarchical tags are also added as a simple list of non-hierarchical ones to make them visible to some other programs. when this option is checked darktable will only include their last part and ignore the rest. so 'foo|bar|baz' will only add 'baz'.</longdescription>
  </dtconfig>
  <dtconfig prefs="misc" section="tags" restart="true">
    <name>plugins/lighttable/tagging/no_entry_completion</name>
    <type>bool</type>
    <default>false</default>
    <shortdescription>disable the entry completion</shortdescription>
    <longdescription>the entry completion is useful for those who enter tags from keyboard only. for others the entry completion can be embarrassing. need to restart darktable.</longdescription>
  </dtconfig>
  <dtconfig dialog="collect">
    <name>plugins/lighttable/tagging/no_uncategorized</name>
    <type>bool</type>
    <default>false</default>
    <shortdescription>do not set the 'uncategorized' entry for tags</shortdescription>
    <longdescription>do not set the 'uncategorized' entry for tags which do not have children</longdescription>
  </dtconfig>
  <dtconfig dialog="collect">
    <name>plugins/lighttable/tagging/case_sensitivity</name>
    <type>
      <enum>
        <option>sensitive</option>
        <option>insensitive</option>
      </enum>
    </type>
    <default>insensitive</default>
    <shortdescription>tags case sensitivity</shortdescription>
    <longdescription>tags case sensitivity. without the Sqlite ICU extension, insensivity works only for the 26 latin letters</longdescription>
  </dtconfig>
  <dtconfig prefs="cpugpu" capability="opencl">
    <name>opencl</name>
    <type>bool</type>
    <default>${DEFCONFIG_OPENCL}</default>
    <shortdescription>activate OpenCL support</shortdescription>
    <longdescription>if found, use OpenCL runtime on your system for improved processing speed. can be switched on and off at any time.</longdescription>
  </dtconfig>
  <dtconfig prefs="cpugpu" capability="opencl">
    <name>opencl_scheduling_profile</name>
    <type>
      <enum>
        <option>default</option>
        <option>multiple GPUs</option>
        <option>very fast GPU</option>
      </enum>
    </type>
    <default>default</default>
    <shortdescription>OpenCL scheduling profile</shortdescription>
    <longdescription>defines how preview and full pixelpipe tasks are scheduled on OpenCL enabled systems. default - GPU processes full and CPU processes preview pipe (adaptable by config parameters); multiple GPUs - process both pixelpipes in parallel on two different GPUs; very fast GPU - process both pixelpipes sequentially on the GPU.</longdescription>
  </dtconfig>
  <dtconfig>
    <name>opencl_synch_cache</name>
    <type>
      <enum>
        <option>true</option>
        <option>active module</option>
        <option>false</option>
      </enum>
    </type>
    <default>active module</default>
    <shortdescription>cache intermediate OpenCL output</shortdescription>
    <longdescription>active module (default) - cache the input to the currently focused module, which allows for faster response time when making multiple adjustments to that module (though the whole pipeline may need to be reprocessed when another module is changed); true - cache the output after each module, which may improve speed, as the whole pixelpipe won't be reprocessed on every parameter change, though will require more memory transfers from the GPU; false - do not sync the pixelpipe cache from OpenCL, which avoids memory transfers from GPUs fast enough to smoothly reprocess the whole pixelpipe.</longdescription>
  </dtconfig>
  <dtconfig>
    <name>opencl_library</name>
    <type>string</type>
    <default/>
    <shortdescription>system library with OpenCL runtime</shortdescription>
    <longdescription>OpenCL runtime library is normally detected automatically by darktable. if your OpenCL runtime is at an unusual place and cannot be detected, enter the full pathname here. leave empty for default behavior.</longdescription>
  </dtconfig>
  <dtconfig>
    <name>opencl_memory_requirement</name>
    <type>int</type>
    <default>768</default>
    <shortdescription>minimum amount of GPU memory (MB) required to activate OpenCL</shortdescription>
    <longdescription>OpenCL will only be activated if your graphics card has at least this amount of memory. reducing the value will allow cards with less GPU memory to be used - but at the risk of lower system stability and occasional crashes. values below 200 will be treated as 200.</longdescription>
  </dtconfig>
  <dtconfig>
    <name>opencl_size_roundup</name>
    <type>int</type>
    <default>16</default>
    <shortdescription>round OpenCL work group sizes to a multiple of</shortdescription>
    <longdescription>in OpenCL processing round width/height of global work groups to a multiple of this value. reasonable values are powers of 2. this parameter can have high impact on OpenCL performance.</longdescription>
  </dtconfig>
  <dtconfig>
    <name>maximum_number_tiles</name>
    <type>int</type>
    <default>10000</default>
    <shortdescription>assumed maximum sane number of tiles</shortdescription>
    <longdescription>if during tiling this number is exceeded darktable assumes that tiling is not possible and falls back to untiled processing - with all system memory limits taking full effect. in case you want to process huge images you may want to increase this number.</longdescription>
  </dtconfig>
  <dtconfig prefs="security">
    <name>ask_before_remove</name>
    <type>bool</type>
    <default>true</default>
    <shortdescription>ask before removing images from database</shortdescription>
    <longdescription>always ask the user before any image is removed from DB.</longdescription>
  </dtconfig>
  <dtconfig prefs="security">
    <name>ask_before_delete</name>
    <type>bool</type>
    <default>true</default>
    <shortdescription>ask before erasing images from disk</shortdescription>
    <longdescription>always ask the user before any image file is deleted</longdescription>
  </dtconfig>
  <dtconfig prefs="security">
    <name>ask_before_discard</name>
    <type>bool</type>
    <default>true</default>
    <shortdescription>ask before discarding history stack</shortdescription>
    <longdescription>always ask the user before history stack is discarded on any image</longdescription>
  </dtconfig>
  <dtconfig prefs="security">
    <name>send_to_trash</name>
    <type>bool</type>
    <default>true</default>
    <shortdescription>send files to trash when erasing images</shortdescription>
    <longdescription>send files to trash instead of permanently deleting files on system that supports it</longdescription>
  </dtconfig>
  <dtconfig prefs="security">
    <name>ask_before_move</name>
    <type>bool</type>
    <default>true</default>
    <shortdescription>ask before moving images from film roll folder</shortdescription>
    <longdescription>always ask the user before any image file is moved.</longdescription>
  </dtconfig>
  <dtconfig prefs="security">
    <name>ask_before_copy</name>
    <type>bool</type>
    <default>true</default>
    <shortdescription>ask before copying images to new film roll folder</shortdescription>
    <longdescription>always ask the user before any image file is copied.</longdescription>
  </dtconfig>
  <dtconfig prefs="security">
    <name>ask_before_rmdir</name>
    <type>bool</type>
    <default>false</default>
    <shortdescription>ask before removing empty folders</shortdescription>
    <longdescription>always ask the user before removing any empty folder. this can happen after moving or deleting images.</longdescription>
  </dtconfig>
  <dtconfig dialog="collect">
    <name>show_folder_levels</name>
    <type min="1" max="5">int</type>
    <default>1</default>
    <shortdescription>number of folder levels to show in lists</shortdescription>
    <longdescription>the number of folder levels to show in film roll names, starting from the right</longdescription>
  </dtconfig>
  <dtconfig>
    <name>plugins/collection/film_id</name>
    <type>int</type>
    <default>1</default>
    <shortdescription/>
    <longdescription/>
  </dtconfig>
  <dtconfig>
    <name>plugins/collection/rating</name>
    <type>int</type>
    <default>1</default>
    <shortdescription/>
    <longdescription/>
  </dtconfig>
  <dtconfig>
    <name>plugins/collection/rating_comparator</name>
    <type>int</type>
    <default>3</default>
    <shortdescription/>
    <longdescription/>
  </dtconfig>
  <dtconfig>
    <name>plugins/collection/query_flags</name>
    <type>int</type>
    <default>3</default>
    <shortdescription/>
    <longdescription/>
  </dtconfig>
  <dtconfig>
    <name>plugins/collection/filter_flags</name>
    <type>int</type>
    <default>3</default>
    <shortdescription/>
    <longdescription/>
  </dtconfig>
  <dtconfig>
    <name>plugins/collection/descending</name>
    <type>bool</type>
    <default>false</default>
    <shortdescription/>
    <longdescription/>
  </dtconfig>
  <dtconfig>
    <name>plugins/collection/sort</name>
    <type>int</type>
    <default>0</default>
    <shortdescription/>
    <longdescription/>
  </dtconfig>
  <dtconfig>
    <name>plugins/session/jobcode</name>
    <type>string</type>
    <default>capture job</default>
    <shortdescription>name of capture job</shortdescription>
    <longdescription/>
  </dtconfig>
  <dtconfig>
    <name>plugins/capture/storage/basedirectory</name>
    <type>string</type>
    <default>$(PICTURES_FOLDER)/darktable</default>
    <shortdescription>path of storage for captured images</shortdescription>
    <longdescription/>
  </dtconfig>
  <dtconfig>
    <name>plugins/capture/storage/subpath</name>
    <type>string</type>
    <default>$(YEAR)$(MONTH)$(DAY)_$(JOBCODE)</default>
    <shortdescription>subpath pattern in storage for captured images</shortdescription>
    <longdescription/>
  </dtconfig>
  <dtconfig>
    <name>plugins/capture/storage/namepattern</name>
    <type>string</type>
    <default>$(YEAR)$(MONTH)$(DAY)_$(SEQUENCE).$(FILE_EXTENSION)</default>
    <shortdescription>rename pattern for captured images</shortdescription>
    <longdescription/>
  </dtconfig>
  <dtconfig>
    <name>plugins/capture/camera/live_view_fps</name>
    <type>int</type>
    <default>15</default>
    <shortdescription>maximum fps of live view update in tethering view</shortdescription>
    <longdescription>going too fast will result in too many redraws without a real benefit</longdescription>
  </dtconfig>
  <dtconfig dialog="collect">
    <name>plugins/collect/filmroll_sort</name>
    <type>
      <enum>
        <option>id</option>
        <option>folder</option>
      </enum>
    </type>
    <default>id</default>
    <shortdescription>sort film rolls by</shortdescription>
    <longdescription>sets the collections-list order for film rolls</longdescription>
  </dtconfig>
  <dtconfig dialog="collect">
    <name>plugins/collect/descending</name>
    <type>bool</type>
    <default>true</default>
    <shortdescription>sort collection descending</shortdescription>
    <longdescription>sort the following collections in descending order: 'film roll' by folder, 'folder', 'times' (e.g. 'date taken')</longdescription>
  </dtconfig>
  <dtconfig>
    <name>ui_last/colorpicker_mean</name>
    <type>int</type>
    <default>0</default>
    <shortdescription>0: mean, 1: min, 2: max</shortdescription>
    <longdescription/>
  </dtconfig>
  <dtconfig>
    <name>ui_last/fullscreen</name>
    <type>bool</type>
    <default>false</default>
    <shortdescription/>
    <longdescription/>
  </dtconfig>
  <dtconfig>
    <name>ui_last/maximized</name>
    <type>bool</type>
    <default>true</default>
    <shortdescription/>
    <longdescription/>
  </dtconfig>
  <dtconfig>
    <name>ui_last/grouping</name>
    <type>bool</type>
    <default>false</default>
    <shortdescription>grouping of images</shortdescription>
    <longdescription>only show a single image for each set of grouped images in lighttable and filmstrip</longdescription>
  </dtconfig>
  <dtconfig>
    <name>ui_last/view</name>
    <type>int</type>
    <default>0</default>
    <shortdescription/>
    <longdescription/>
  </dtconfig>
  <dtconfig>
    <name>ui_last/window_x</name>
    <type>int</type>
    <default>0</default>
    <shortdescription/>
    <longdescription/>
  </dtconfig>
  <dtconfig>
    <name>ui_last/window_y</name>
    <type>int</type>
    <default>0</default>
    <shortdescription/>
    <longdescription/>
  </dtconfig>
  <dtconfig>
    <name>ui_last/window_w</name>
    <type>int</type>
    <default>900</default>
    <shortdescription/>
    <longdescription/>
  </dtconfig>
  <dtconfig>
    <name>ui_last/window_h</name>
    <type>int</type>
    <default>500</default>
    <shortdescription/>
    <longdescription/>
  </dtconfig>
  <dtconfig>
    <name>ui_last/panel_left</name>
    <type>int</type>
    <default>-1</default>
    <shortdescription/>
    <longdescription/>
  </dtconfig>
  <dtconfig>
    <name>ui_last/panel_right</name>
    <type>int</type>
    <default>-1</default>
    <shortdescription/>
    <longdescription/>
  </dtconfig>
  <dtconfig>
    <name>ui_last/panel_top</name>
    <type>int</type>
    <default>0</default>
    <shortdescription/>
    <longdescription/>
  </dtconfig>
  <dtconfig>
    <name>ui_last/panel_bottom</name>
    <type>int</type>
    <default>0</default>
    <shortdescription/>
    <longdescription/>
  </dtconfig>
  <dtconfig>
    <name>ui_last/expander_import</name>
    <type>bool</type>
    <default>false</default>
    <shortdescription/>
    <longdescription/>
  </dtconfig>
  <dtconfig>
    <name>ui_last/import_dialog_width</name>
    <type>int</type>
    <default>600</default>
    <shortdescription/>
    <longdescription/>
  </dtconfig>
  <dtconfig>
    <name>ui_last/import_dialog_height</name>
    <type>int</type>
    <default>600</default>
    <shortdescription/>
    <longdescription/>
  </dtconfig>
  <dtconfig>
<<<<<<< HEAD
    <name>ui_last/preferences_dialog_width</name>
=======
    <name>ui_last/modulegroups_dialog_width</name>
>>>>>>> e68f67f8
    <type>int</type>
    <default>1100</default>
    <shortdescription/>
    <longdescription/>
  </dtconfig>
  <dtconfig>
<<<<<<< HEAD
    <name>ui_last/preferences_dialog_height</name>
    <type>int</type>
    <default>750</default>
=======
    <name>ui_last/modulegroups_dialog_height</name>
    <type>int</type>
    <default>700</default>
>>>>>>> e68f67f8
    <shortdescription/>
    <longdescription/>
  </dtconfig>
  <dtconfig>
    <name>ui_last/session_expander_import</name>
    <type>bool</type>
    <default>false</default>
    <shortdescription/>
    <longdescription/>
  </dtconfig>
  <dtconfig ui="yes">
    <name>ui_last/import_ignore_jpegs</name>
    <type>bool</type>
    <default>false</default>
    <shortdescription>ignore JPEG images</shortdescription>
    <longdescription>when having raw+JPEG images together in one directory it makes no sense to import both. with this flag one can ignore all JPEGs found.</longdescription>
  </dtconfig>
  <dtconfig ui="yes">
    <name>ui_last/import_apply_metadata</name>
    <type>bool</type>
    <default>false</default>
    <shortdescription>apply metadata</shortdescription>
    <longdescription>apply some metadata to all newly imported images.</longdescription>
  </dtconfig>
  <dtconfig ui="yes">
    <name>ui_last/import_recursive</name>
    <type>bool</type>
    <default>false</default>
    <shortdescription>recursive directory</shortdescription>
    <longdescription>recursive directory traversal when importing filmrolls</longdescription>
  </dtconfig>
  <dtconfig ui="yes">
    <name>ui_last/import_last_creator</name>
    <type>string</type>
    <default/>
    <shortdescription>creator to be applied when importing</shortdescription>
    <longdescription/>
  </dtconfig>
  <dtconfig ui="yes">
    <name>ui_last/import_last_publisher</name>
    <type>string</type>
    <default/>
    <shortdescription>publisher to be applied when importing</shortdescription>
    <longdescription/>
  </dtconfig>
  <dtconfig ui="yes">
    <name>ui_last/import_last_rights</name>
    <type>string</type>
    <default/>
    <shortdescription>rights to be applied when importing</shortdescription>
    <longdescription/>
  </dtconfig>
  <dtconfig ui="yes">
    <name>ui_last/import_last_tags</name>
    <type>string</type>
    <default/>
    <shortdescription>comma separated tags to be applied when importing</shortdescription>
    <longdescription/>
  </dtconfig>
  <dtconfig ui="yes">
    <name>ui_last/import_last_tags_imported</name>
    <type>bool</type>
    <default>true</default>
    <shortdescription>import tags from xmp</shortdescription>
    <longdescription/>
  </dtconfig>
  <dtconfig>
    <name>ui_last/import_last_directory</name>
    <type>string</type>
    <default/>
    <shortdescription>last opened directory.</shortdescription>
    <longdescription/>
  </dtconfig>
  <dtconfig ui="yes">
    <name>ui_last/import_initial_rating</name>
    <type min="0" max="5">int</type>
    <default>1</default>
    <shortdescription>initial rating</shortdescription>
    <longdescription>initial star rating for all images when importing a filmroll</longdescription>
  </dtconfig>
  <dtconfig ui="yes">
    <name>ui_last/ignore_exif_rating</name>
    <type>bool</type>
    <default>false</default>
    <shortdescription>ignore exif rating</shortdescription>
    <longdescription>ignore exif rating. if not set and exif rating is found, it overrides 'initial rating'</longdescription>
  </dtconfig>
  <dtconfig ui="yes">
    <name>ui_last/import_jobcode</name>
    <type>string</type>
    <default>no_name</default>
    <shortdescription>import job</shortdescription>
    <longdescription>name of the import job</longdescription>
  </dtconfig>
  <dtconfig ui="yes">
    <name>ui_last/import_datetime_override</name>
    <type>string</type>
    <default/>
    <shortdescription>override today's date</shortdescription>
    <longdescription>enter a valid date/time (YYYY-MM-DD[Thh:mm:ss] format) if you want to override the current date/time used when expanding variables:\n$(YEAR), $(MONTH), $(DAY), $(HOUR), $(MINUTE), $(SECONDS).\nlet the field empty otherwise</longdescription>
  </dtconfig>
  <dtconfig ui="yes">
    <name>ui_last/import_keep_open</name>
    <type>bool</type>
    <default>false</default>
    <shortdescription>keep this window open</shortdescription>
    <longdescription>keep this window open to run several imports</longdescription>
  </dtconfig>
  <dtconfig>
    <name>plugins/capture/mode</name>
    <type>int</type>
    <default>0</default>
    <shortdescription>capture view mode</shortdescription>
    <longdescription/>
  </dtconfig>
  <dtconfig>
    <name>plugins/lighttable/overlay_timeout</name>
    <type>int</type>
    <default>3</default>
    <shortdescription>timeout for overlay hover block in seconds</shortdescription>
    <longdescription/>
  </dtconfig>
  <dtconfig>
    <name>plugins/lighttable/overlays/0/0</name>
    <type>int</type>
    <default>0</default>
    <shortdescription>overlays for filemanager at size 0 = none</shortdescription>
    <longdescription/>
  </dtconfig>
  <dtconfig>
    <name>plugins/lighttable/overlays/0/1</name>
    <type>int</type>
    <default>1</default>
    <shortdescription>overlays for filemanager at size 1 = on hover</shortdescription>
    <longdescription/>
  </dtconfig>
    <dtconfig>
    <name>plugins/lighttable/overlays/0/2</name>
    <type>int</type>
    <default>4</default>
    <shortdescription>overlays for filemanager at size 2 = always extended</shortdescription>
    <longdescription/>
  </dtconfig>
  <dtconfig>
    <name>plugins/lighttable/overlays/1/0</name>
    <type>int</type>
    <default>0</default>
    <shortdescription>overlays for filmstrip at size 0 = none</shortdescription>
    <longdescription/>
  </dtconfig>
  <dtconfig>
    <name>plugins/lighttable/overlays/1/1</name>
    <type>int</type>
    <default>1</default>
    <shortdescription>overlays for filmstrip at size 1 = on hover</shortdescription>
    <longdescription/>
  </dtconfig>
    <dtconfig>
    <name>plugins/lighttable/overlays/1/2</name>
    <type>int</type>
    <default>1</default>
    <shortdescription>overlays for filmstrip at size 2 = on hover</shortdescription>
    <longdescription/>
  </dtconfig>
  <dtconfig>
    <name>plugins/lighttable/overlays/2/0</name>
    <type>int</type>
    <default>0</default>
    <shortdescription>overlays for zomable lighttable at size 0 = none</shortdescription>
    <longdescription/>
  </dtconfig>
  <dtconfig>
    <name>plugins/lighttable/overlays/2/1</name>
    <type>int</type>
    <default>1</default>
    <shortdescription>overlays for zomable lighttable at size 1 = on hover</shortdescription>
    <longdescription/>
  </dtconfig>
    <dtconfig>
    <name>plugins/lighttable/overlays/2/2</name>
    <type>int</type>
    <default>4</default>
    <shortdescription>overlays for zomable lighttable at size 2 = always extended</shortdescription>
    <longdescription/>
  </dtconfig>
  <dtconfig>
    <name>plugins/lighttable/overlays/culling/0</name>
    <type>int</type>
    <default>6</default>
    <shortdescription>overlays for culling = block</shortdescription>
    <longdescription/>
  </dtconfig>
  <dtconfig>
    <name>plugins/lighttable/overlays/culling/1</name>
    <type>int</type>
    <default>6</default>
    <shortdescription>overlays for full preview = block</shortdescription>
    <longdescription/>
  </dtconfig>
  <dtconfig>
    <name>plugins/lighttable/tooltips/0/0</name>
    <type>bool</type>
    <default>true</default>
    <shortdescription>tooltips for filemanager at size 0</shortdescription>
    <longdescription/>
  </dtconfig>
  <dtconfig>
    <name>plugins/lighttable/tooltips/0/1</name>
    <type>bool</type>
    <default>true</default>
    <shortdescription>tooltips for filemanager at size 1</shortdescription>
    <longdescription/>
  </dtconfig>
  <dtconfig>
    <name>plugins/lighttable/tooltips/0/2</name>
    <type>bool</type>
    <default>false</default>
    <shortdescription>tooltips for filemanager at size 2</shortdescription>
    <longdescription/>
  </dtconfig>
  <dtconfig>
    <name>plugins/lighttable/tooltips/1/0</name>
    <type>bool</type>
    <default>true</default>
    <shortdescription>tooltips for filmstrip at size 0</shortdescription>
    <longdescription/>
  </dtconfig>
  <dtconfig>
    <name>plugins/lighttable/tooltips/1/1</name>
    <type>bool</type>
    <default>true</default>
    <shortdescription>tooltips for filmstrip at size 1</shortdescription>
    <longdescription/>
  </dtconfig>
  <dtconfig>
    <name>plugins/lighttable/tooltips/1/2</name>
    <type>bool</type>
    <default>true</default>
    <shortdescription>tooltips for filmstrip at size 2</shortdescription>
    <longdescription/>
  </dtconfig>
  <dtconfig>
    <name>plugins/lighttable/tooltips/2/0</name>
    <type>bool</type>
    <default>true</default>
    <shortdescription>tooltips for zomable lighttable at size 0</shortdescription>
    <longdescription/>
  </dtconfig>
  <dtconfig>
    <name>plugins/lighttable/tooltips/2/1</name>
    <type>bool</type>
    <default>true</default>
    <shortdescription>tooltips for zomable lighttable at size 1</shortdescription>
    <longdescription/>
  </dtconfig>
  <dtconfig>
    <name>plugins/lighttable/tooltips/2/2</name>
    <type>bool</type>
    <default>false</default>
    <shortdescription>tooltips for zomable lighttable at size 2</shortdescription>
    <longdescription/>
  </dtconfig>
  <dtconfig>
    <name>plugins/lighttable/tooltips/culling/0</name>
    <type>bool</type>
    <default>false</default>
    <shortdescription>tooltips for culling</shortdescription>
    <longdescription/>
  </dtconfig>
  <dtconfig>
    <name>plugins/lighttable/tooltips/culling/1</name>
    <type>bool</type>
    <default>false</default>
    <shortdescription>tooltips for full preview</shortdescription>
    <longdescription/>
  </dtconfig>
  <dtconfig>
    <name>plugins/lighttable/timeline/last_zoom</name>
    <type>int</type>
    <default>0</default>
    <shortdescription>last timeline zoom.</shortdescription>
    <longdescription/>
  </dtconfig>
  <dtconfig prefs="lighttable" section="thumbs">
    <name>plugins/lighttable/thumbnail_raw_min_level</name>
   <type>
      <enum>
        <option>always</option>
        <option>small</option>
        <option>VGA</option>
        <option>720p</option>
        <option>1080p</option>
        <option>WQXGA</option>
        <option>4K</option>
        <option>5K</option>
        <option>never</option>
      </enum>
    </type>
    <default>never</default>
    <shortdescription>use raw file instead of embedded JPEG from size</shortdescription>
    <longdescription>if the thumbnail size is greater than this value, it will be processed using raw file instead of the embedded preview JPEG (better but slower).\nif you want all thumbnails and pre-rendered images in best quality you should choose the *always* option.\n(more comments in the manual)</longdescription>
  </dtconfig>
  <dtconfig prefs="lighttable" section="thumbs">
    <name>plugins/lighttable/thumbnail_hq_min_level</name>
    <type>
      <enum>
        <option>always</option>
        <option>small</option>
        <option>VGA</option>
        <option>720p</option>
        <option>1080p</option>
        <option>WQXGA</option>
        <option>4K</option>
        <option>5K</option>
        <option>never</option>
      </enum>
    </type>
    <default>720p</default>
    <shortdescription>high quality processing from size</shortdescription>
    <longdescription>if the thumbnail size is greater than this value, it will be processed using the full quality rendering path (better but slower).\nif you want all thumbnails and pre-rendered images in best quality you should choose the *always* option.\n(more comments in the manual)</longdescription>
  </dtconfig>
  <dtconfig prefs="lighttable" section="thumbs">
    <name>plugins/lighttable/thumbnail_sizes</name>
    <type>string</type>
    <default>120|400</default>
    <shortdescription>delimiters for size categories</shortdescription>
    <longdescription>size categories are used to be able to set different overlays and css values depending of the size of the thumbnail, separated by |. for example, 120|400 means 3 categories of thumbnails : 0px->120px, 120px->400px and >400px</longdescription>
  </dtconfig>
  <dtconfig prefs="lighttable" section="thumbs">
    <name>plugins/lighttable/extended_pattern</name>
    <type>longstring</type>
    <default>$(FILE_NAME).$(FILE_EXTENSION)$(NL)$(EXIF_EXPOSURE) • f/$(EXIF_APERTURE) • $(EXIF_FOCAL_LENGTH)mm • $(EXIF_ISO) ISO $(SIDECAR_TXT)</default>
    <shortdescription>pattern for the thumbnail extended overlay text</shortdescription>
    <longdescription>see manual to know all the tags you can use.</longdescription>
  </dtconfig>
  <dtconfig prefs="lighttable" section="thumbs">
    <name>plugins/lighttable/thumbnail_tooltip_pattern</name>
    <type>longstring</type>
    <default>&lt;b&gt;$(FILE_NAME).$(FILE_EXTENSION)&lt;/b&gt;$(NL)$(EXIF_DAY)/$(EXIF_MONTH)/$(EXIF_YEAR) $(EXIF_HOUR):$(EXIF_MINUTE):$(EXIF_SECOND)$(NL)$(EXIF_EXPOSURE) • f/$(EXIF_APERTURE) • $(EXIF_FOCAL_LENGTH) mm • $(EXIF_ISO) ISO</default>
    <shortdescription>pattern for the thumbnail tooltip (empty to disable)</shortdescription>
    <longdescription>see manual to know all the tags you can use.</longdescription>
  </dtconfig>
  <dtconfig prefs="darkroom" section="general">
    <name>pressure_sensitivity</name>
    <type>
      <enum>
        <option>off</option>
        <option>hardness (relative)</option>
        <option>hardness (absolute)</option>
        <option>opacity (relative)</option>
        <option>opacity (absolute)</option>
        <option>brush size (relative)</option>
      </enum>
    </type>
    <default>off</default>
    <shortdescription>pen pressure control for brush masks</shortdescription>
    <longdescription>off - pressure reading ignored, hardness/opacity/brush size - pressure reading controls specified attribute, absolute/relative - pressure reading is taken directly as attribute value or multiplied with pre-defined setting.</longdescription>
  </dtconfig>
  <dtconfig prefs="darkroom" section="general">
    <name>brush_smoothing</name>
    <type>
      <enum>
        <option>low</option>
        <option>medium</option>
        <option>high</option>
      </enum>
    </type>
    <default>medium</default>
    <shortdescription>smoothing of brush strokes</shortdescription>
    <longdescription>sets level for smoothing of brush strokes. stronger smoothing leads to less nodes and easier editing but with lower control of accuracy.</longdescription>
  </dtconfig>
  <dtconfig prefs="darkroom" section="modules">
    <name>channel_display</name>
    <type>
      <enum>
        <option>false color</option>
        <option>gray scale</option>
      </enum>
    </type>
    <default>false color</default>
    <shortdescription>display of individual color channels</shortdescription>
    <longdescription>defines how color channels are displayed when activated in the parametric masks feature.</longdescription>
  </dtconfig>
  <dtconfig prefs="darkroom" section="general">
    <name>plugins/darkroom/image_infos_pattern</name>
    <type>longstring</type>
    <default>$(EXIF_EXPOSURE) • f/$(EXIF_APERTURE) • $(EXIF_FOCAL_LENGTH) mm • $(EXIF_ISO) ISO</default>
    <shortdescription>pattern for the image information line</shortdescription>
    <longdescription>see manual for a list of the tags you can use.</longdescription>
  </dtconfig>
  <dtconfig prefs="darkroom" section="general">
    <name>plugins/darkroom/image_infos_position</name>
    <type>
      <enum>
        <option>top left</option>
        <option>top right</option>
        <option>top center</option>
        <option>bottom</option>
        <option>hidden</option>
      </enum>
    </type>
    <default>bottom</default>
    <shortdescription>position of the image information line</shortdescription>
    <longdescription/>
  </dtconfig>
  <dtconfig>
    <name>database_cache_quality</name>
    <type>int</type>
    <default>89</default>
    <shortdescription>JPEG quality of on-disk thumbnails</shortdescription>
    <longdescription>affects only the thumbnail cache used for quick startup.</longdescription>
  </dtconfig>
  <dtconfig>
    <name>plugins/lighttable/draw_group_borders</name>
    <type>bool</type>
    <default>true</default>
    <shortdescription>draw borders around grouped images</shortdescription>
    <longdescription>draw borders around grouped images when grouping is turned off and the mouse hovers over one of the images of the group</longdescription>
  </dtconfig>
  <dtconfig prefs="misc" section="interface">
    <name>modules/default_presets_first</name>
    <type>bool</type>
    <default>true</default>
    <shortdescription>sort built-in presets first</shortdescription>
    <longdescription>whether to show built-in presets first before user's presets in presets menu.</longdescription>
  </dtconfig>
  <dtconfig prefs="darkroom" section="modules">
    <name>plugins/darkroom/hide_default_presets</name>
    <type>bool</type>
    <default>false</default>
    <shortdescription>hide built-in presets for processing modules</shortdescription>
    <longdescription>hides built-in presets of processing modules in both presets and favourites menu.</longdescription>
  </dtconfig>
  <dtconfig prefs="lighttable" section="general">
    <name>plugins/lighttable/hide_default_presets</name>
    <type>bool</type>
    <default>false</default>
    <shortdescription>hide built-in presets for utility modules</shortdescription>
    <longdescription>hides built-in presets of utility modules in presets menu.</longdescription>
  </dtconfig>
  <dtconfig prefs="import" section="session">
    <name>session/base_directory_pattern</name>
    <type>string</type>
    <default>$(PICTURES_FOLDER)/Darktable</default>
    <shortdescription>base directory naming pattern</shortdescription>
    <longdescription>part of full import path for an import session</longdescription>
  </dtconfig>

  <dtconfig prefs="import" section="session">
    <name>session/sub_directory_pattern</name>
    <type>string</type>
    <default>$(YEAR)$(MONTH)$(DAY)_$(JOBCODE)</default>
    <shortdescription>sub directory naming pattern</shortdescription>
    <longdescription>part of full import path for an import session</longdescription>
  </dtconfig>

  <dtconfig prefs="import" section="session">
    <name>session/use_filename</name>
    <type>bool</type>
    <default>false</default>
    <shortdescription>keep original filename</shortdescription>
    <longdescription>keep original filename instead of a pattern while importing from camera or card</longdescription>
  </dtconfig>

  <dtconfig prefs="import" section="session">
    <name>session/filename_pattern</name>
    <type>string</type>
    <default>$(YEAR)$(MONTH)$(DAY)_$(SEQUENCE).$(FILE_EXTENSION)</default>
    <shortdescription>file naming pattern</shortdescription>
    <longdescription>file naming pattern used for a import session</longdescription>
  </dtconfig>

  <dtconfig>
    <name>plugins/lighttable/layout</name>
    <type>int</type>
    <default>1</default>
    <shortdescription>lighttable layout mode</shortdescription>
    <longdescription>select a layout for the lighttable: 0 - zoomable lighttable or 1 - file manager or 2 - culling layout.</longdescription>
  </dtconfig>
  <dtconfig>
    <name>plugins/lighttable/base_layout</name>
    <type>int</type>
    <default>1</default>
    <shortdescription>lighttable basic layout mode</shortdescription>
    <longdescription>the layout to return to when exiting culling layout</longdescription>
  </dtconfig>
  <dtconfig>
    <name>plugins/lighttable/images_in_row</name>
    <type>int</type>
    <default>5</default>
    <shortdescription>images per row</shortdescription>
    <longdescription/>
  </dtconfig>
  <dtconfig>
    <name>plugins/lighttable/culling_num_images</name>
    <type>int</type>
    <default>2</default>
    <shortdescription>images to display in culling layout</shortdescription>
    <longdescription/>
  </dtconfig>
  <dtconfig>
    <name>plugins/lighttable/culling_zoom_mode</name>
    <type>int</type>
    <default>0</default>
    <shortdescription>zoom mode in culling layout. 0=fixed ; 1=dynamic</shortdescription>
    <longdescription/>
  </dtconfig>
  <dtconfig>
    <name>plugins/lighttable/culling_last_id</name>
    <type>int</type>
    <default>-1</default>
    <shortdescription>last culling first image id</shortdescription>
    <longdescription/>
  </dtconfig>
  <dtconfig>
    <name>plugins/lighttable/recentcollect/num_items</name>
    <type>int</type>
    <default>0</default>
    <shortdescription/>
    <longdescription/>
  </dtconfig>
  <dtconfig>
    <name>plugins/lighttable/recentcollect/line0</name>
    <type>string</type>
    <default/>
    <shortdescription/>
    <longdescription/>
  </dtconfig>
  <dtconfig>
    <name>plugins/lighttable/recentcollect/line1</name>
    <type>string</type>
    <default/>
    <shortdescription/>
    <longdescription/>
  </dtconfig>
  <dtconfig>
    <name>plugins/lighttable/recentcollect/line2</name>
    <type>string</type>
    <default/>
    <shortdescription/>
    <longdescription/>
  </dtconfig>
  <dtconfig>
    <name>plugins/lighttable/recentcollect/line3</name>
    <type>string</type>
    <default/>
    <shortdescription/>
    <longdescription/>
  </dtconfig>
  <dtconfig>
    <name>plugins/lighttable/recentcollect/line4</name>
    <type>string</type>
    <default/>
    <shortdescription/>
    <longdescription/>
  </dtconfig>
  <dtconfig>
    <name>plugins/lighttable/recentcollect/line5</name>
    <type>string</type>
    <default/>
    <shortdescription/>
    <longdescription/>
  </dtconfig>
  <dtconfig>
    <name>plugins/lighttable/recentcollect/line6</name>
    <type>string</type>
    <default/>
    <shortdescription/>
    <longdescription/>
  </dtconfig>
  <dtconfig>
    <name>plugins/lighttable/recentcollect/line7</name>
    <type>string</type>
    <default/>
    <shortdescription/>
    <longdescription/>
  </dtconfig>
  <dtconfig>
    <name>plugins/lighttable/recentcollect/line8</name>
    <type>string</type>
    <default/>
    <shortdescription/>
    <longdescription/>
  </dtconfig>
  <dtconfig>
    <name>plugins/lighttable/recentcollect/line9</name>
    <type>string</type>
    <default/>
    <shortdescription/>
    <longdescription/>
  </dtconfig>
  <dtconfig>
    <name>plugins/lighttable/copy_history/pastemode</name>
    <type>int</type>
    <default>0</default>
    <shortdescription>append or replace history stack if pasted</shortdescription>
    <longdescription>0 -- append on top of stack, 1 -- replace it.</longdescription>
  </dtconfig>
  <dtconfig prefs="lighttable" section="general">
    <name>plugins/lighttable/collect/single-click</name>
    <type>bool</type>
    <default>false</default>
    <shortdescription>use single-click in the collect module</shortdescription>
    <longdescription>check this option to use single-click to select items in the collect module. this will allow you to do range selections for date-time and numeric values.</longdescription>
  </dtconfig>
  <dtconfig>
    <name>plugins/lighttable/collect/num_rules</name>
    <type>int</type>
    <default>0</default>
    <shortdescription/>
    <longdescription/>
  </dtconfig>
  <dtconfig>
    <name>plugins/lighttable/collect/item0</name>
    <type>int</type>
    <default>0</default>
    <shortdescription/>
    <longdescription/>
  </dtconfig>
  <dtconfig>
    <name>plugins/lighttable/collect/string0</name>
    <type>string</type>
    <default/>
    <shortdescription/>
    <longdescription/>
  </dtconfig>
  <dtconfig>
    <name>plugins/lighttable/collect/item1</name>
    <type>int</type>
    <default>0</default>
    <shortdescription/>
    <longdescription/>
  </dtconfig>
  <dtconfig>
    <name>plugins/lighttable/collect/string1</name>
    <type>string</type>
    <default/>
    <shortdescription/>
    <longdescription/>
  </dtconfig>
  <dtconfig>
    <name>plugins/lighttable/collect/item2</name>
    <type>int</type>
    <default>0</default>
    <shortdescription/>
    <longdescription/>
  </dtconfig>
  <dtconfig>
    <name>plugins/lighttable/collect/string2</name>
    <type>string</type>
    <default/>
    <shortdescription/>
    <longdescription/>
  </dtconfig>
  <dtconfig>
    <name>plugins/lighttable/collect/item3</name>
    <type>int</type>
    <default>0</default>
    <shortdescription/>
    <longdescription/>
  </dtconfig>
  <dtconfig>
    <name>plugins/lighttable/collect/string3</name>
    <type>string</type>
    <default/>
    <shortdescription/>
    <longdescription/>
  </dtconfig>
  <dtconfig>
    <name>plugins/lighttable/collect/item4</name>
    <type>int</type>
    <default>0</default>
    <shortdescription/>
    <longdescription/>
  </dtconfig>
  <dtconfig>
    <name>plugins/lighttable/collect/string4</name>
    <type>string</type>
    <default/>
    <shortdescription/>
    <longdescription/>
  </dtconfig>
  <dtconfig>
    <name>plugins/lighttable/collect/item5</name>
    <type>int</type>
    <default>0</default>
    <shortdescription/>
    <longdescription/>
  </dtconfig>
  <dtconfig>
    <name>plugins/lighttable/collect/string5</name>
    <type>string</type>
    <default/>
    <shortdescription/>
    <longdescription/>
  </dtconfig>
  <dtconfig>
    <name>plugins/lighttable/collect/item6</name>
    <type>int</type>
    <default>0</default>
    <shortdescription/>
    <longdescription/>
  </dtconfig>
  <dtconfig>
    <name>plugins/lighttable/collect/string6</name>
    <type>string</type>
    <default/>
    <shortdescription/>
    <longdescription/>
  </dtconfig>
  <dtconfig>
    <name>plugins/lighttable/collect/item7</name>
    <type>int</type>
    <default>0</default>
    <shortdescription/>
    <longdescription/>
  </dtconfig>
  <dtconfig>
    <name>plugins/lighttable/collect/string7</name>
    <type>string</type>
    <default/>
    <shortdescription/>
    <longdescription/>
  </dtconfig>
  <dtconfig>
    <name>plugins/lighttable/collect/item8</name>
    <type>int</type>
    <default>0</default>
    <shortdescription/>
    <longdescription/>
  </dtconfig>
  <dtconfig>
    <name>plugins/lighttable/collect/string8</name>
    <type>string</type>
    <default/>
    <shortdescription/>
    <longdescription/>
  </dtconfig>
  <dtconfig>
    <name>plugins/lighttable/collect/item9</name>
    <type>int</type>
    <default>0</default>
    <shortdescription/>
    <longdescription/>
  </dtconfig>
  <dtconfig>
    <name>plugins/lighttable/collect/string9</name>
    <type>string</type>
    <default/>
    <shortdescription/>
    <longdescription/>
  </dtconfig>
  <dtconfig>
    <name>plugins/lighttable/collect/mode0</name>
    <type>int</type>
    <default>0</default>
    <shortdescription/>
    <longdescription/>
  </dtconfig>
  <dtconfig>
    <name>plugins/lighttable/collect/mode1</name>
    <type>int</type>
    <default>0</default>
    <shortdescription/>
    <longdescription/>
  </dtconfig>
  <dtconfig>
    <name>plugins/lighttable/collect/mode2</name>
    <type>int</type>
    <default>0</default>
    <shortdescription/>
    <longdescription/>
  </dtconfig>
  <dtconfig>
    <name>plugins/lighttable/collect/mode3</name>
    <type>int</type>
    <default>0</default>
    <shortdescription/>
    <longdescription/>
  </dtconfig>
  <dtconfig>
    <name>plugins/lighttable/collect/mode4</name>
    <type>int</type>
    <default>0</default>
    <shortdescription/>
    <longdescription/>
  </dtconfig>
  <dtconfig>
    <name>plugins/lighttable/collect/mode5</name>
    <type>int</type>
    <default>0</default>
    <shortdescription/>
    <longdescription/>
  </dtconfig>
  <dtconfig>
    <name>plugins/lighttable/collect/mode6</name>
    <type>int</type>
    <default>0</default>
    <shortdescription/>
    <longdescription/>
  </dtconfig>
  <dtconfig>
    <name>plugins/lighttable/collect/mode7</name>
    <type>int</type>
    <default>0</default>
    <shortdescription/>
    <longdescription/>
  </dtconfig>
  <dtconfig>
    <name>plugins/lighttable/collect/mode8</name>
    <type>int</type>
    <default>0</default>
    <shortdescription/>
    <longdescription/>
  </dtconfig>
  <dtconfig>
    <name>plugins/lighttable/collect/mode9</name>
    <type>int</type>
    <default>0</default>
    <shortdescription/>
    <longdescription/>
  </dtconfig>
  <dtconfig>
    <name>plugins/darkroom/tagging/visible</name>
    <type>bool</type>
    <default>true</default>
    <shortdescription>show the tagging module in the darkroom view (as well as in lighttable)</shortdescription>
    <longdescription/>
  </dtconfig>
  <dtconfig>
    <name>plugins/darkroom/export/visible</name>
    <type>bool</type>
    <default>true</default>
    <shortdescription>show the export module in the darkroom view (as well as in lighttable)</shortdescription>
    <longdescription/>
  </dtconfig>
  <dtconfig prefs="security">
    <name>plugins/lighttable/tagging/ask_before_delete_tag</name>
    <type>bool</type>
    <default>true</default>
    <shortdescription>ask before deleting a tag</shortdescription>
    <longdescription/>
  </dtconfig>
  <dtconfig>
    <name>plugins/lighttable/tagging/dttags</name>
    <type>bool</type>
    <default>false</default>
    <shortdescription>whether to show darktable internal tags</shortdescription>
    <longdescription/>
  </dtconfig>
  <dtconfig>
    <name>plugins/lighttable/tagging/nosuggestion</name>
    <type>bool</type>
    <default>false</default>
    <shortdescription>whether display suggestions</shortdescription>
    <longdescription/>
  </dtconfig>
  <dtconfig>
    <name>plugins/lighttable/tagging/treeview</name>
    <type>bool</type>
    <default>false</default>
    <shortdescription>whether display tags in list or tree</shortdescription>
    <longdescription/>
  </dtconfig>
  <dtconfig>
    <name>plugins/lighttable/tagging/hidehierarchy</name>
    <type>bool</type>
    <default>false</default>
    <shortdescription>whether to show/hide the tag hierarchy</shortdescription>
    <longdescription/>
  </dtconfig>
  <dtconfig>
    <name>plugins/lighttable/tagging/listsortedbycount</name>
    <type>bool</type>
    <default>false</default>
    <shortdescription>whether to sort tags by count or by name</shortdescription>
    <longdescription/>
  </dtconfig>
  <dtconfig>
    <name>plugins/lighttable/tagging/heightattachedwindow</name>
    <type>int</type>
    <default>100</default>
    <shortdescription>height of the tagging attached view</shortdescription>
    <longdescription>maximum height the tagging attached view will grow to before scrolling</longdescription>
  </dtconfig>
  <dtconfig>
    <name>plugins/lighttable/tagging/heightdictionarywindow</name>
    <type>int</type>
    <default>200</default>
    <shortdescription>height of the tagging dictionary view</shortdescription>
    <longdescription>maximum height the tagging dictionary view will grow to before scrolling</longdescription>
  </dtconfig>
  <dtconfig>
    <name>plugins/lighttable/metadata/creator_text_height</name>
    <type>int</type>
    <default>1</default>
    <shortdescription>height of the metadata creator field</shortdescription>
    <longdescription>maximum height the metadata textview will grow to before scrolling</longdescription>
  </dtconfig>
  <dtconfig>
    <name>plugins/lighttable/metadata/publisher_text_height</name>
    <type>int</type>
    <default>1</default>
    <shortdescription>height of the metadata publisher field</shortdescription>
    <longdescription>maximum height the metadata textview will grow to before scrolling</longdescription>
  </dtconfig>
  <dtconfig>
    <name>plugins/lighttable/metadata/title_text_height</name>
    <type>int</type>
    <default>1</default>
    <shortdescription>height of the metadata title field</shortdescription>
    <longdescription>maximum height the metadata textview will grow to before scrolling</longdescription>
  </dtconfig>
  <dtconfig>
    <name>plugins/lighttable/metadata/description_text_height</name>
    <type>int</type>
    <default>1</default>
    <shortdescription>height of the metadata description field</shortdescription>
    <longdescription>maximum height the metadata textview will grow to before scrolling</longdescription>
  </dtconfig>
  <dtconfig>
    <name>plugins/lighttable/metadata/rights_text_height</name>
    <type>int</type>
    <default>1</default>
    <shortdescription>height of the metadata rights field</shortdescription>
    <longdescription>maximum height the metadata textview will grow to before scrolling</longdescription>
  </dtconfig>
  <dtconfig>
    <name>plugins/lighttable/metadata/notes_text_height</name>
    <type>int</type>
    <default>1</default>
    <shortdescription>height of the metadata notes field</shortdescription>
    <longdescription>maximum height the metadata textview will grow to before scrolling</longdescription>
  </dtconfig>
  <dtconfig>
    <name>plugins/lighttable/metadata/version name_text_height</name>
    <type>int</type>
    <default>1</default>
    <shortdescription>height of the metadata version name field</shortdescription>
    <longdescription>maximum height the metadata textview will grow to before scrolling</longdescription>
  </dtconfig>
  <dtconfig prefs="security">
    <name>plugins/lighttable/style/ask_before_delete_style</name>
    <type>bool</type>
    <default>true</default>
    <shortdescription>ask before deleting a style</shortdescription>
    <longdescription/>
  </dtconfig>
  <dtconfig prefs="security">
    <name>plugins/lighttable/preset/ask_before_delete_preset</name>
    <type>bool</type>
    <default>true</default>
    <shortdescription>ask before deleting a preset</shortdescription>
    <longdescription>will ask for confirmation before deleting or overwriting a preset</longdescription>
  </dtconfig>
  <dtconfig prefs="security">
    <name>plugins/lighttable/export/ask_before_export_overwrite</name>
    <type>bool</type>
    <default>true</default>
    <shortdescription>ask before exporting in overwrite mode</shortdescription>
    <longdescription>will ask for confirmation before exporting files in overwrite mode</longdescription>
  </dtconfig>
  <dtconfig ui="yes">
    <name>plugins/map/show_map_osd</name>
    <type>bool</type>
    <default>true</default>
    <shortdescription>show OSD</shortdescription>
    <longdescription>toggle the visibility of the map overlays</longdescription>
  </dtconfig>
  <dtconfig ui="yes">
    <name>plugins/map/filter_images_drawn</name>
    <type>bool</type>
    <default>false</default>
    <shortdescription>filtered images</shortdescription>
    <longdescription>when set limit the images drawn to the current filmstrip</longdescription>
  </dtconfig>
  <dtconfig ui="yes">
    <name>plugins/map/max_images_drawn</name>
    <type min="10" max="100000">int</type>
    <default>100</default>
    <shortdescription>max images</shortdescription>
    <longdescription>the maximum number of image thumbnails drawn on the map</longdescription>
  </dtconfig>
  <dtconfig ui="yes">
    <name>plugins/map/epsilon_factor</name>
    <type min="1" max="100">int</type>
    <default>25</default>
    <shortdescription>group size factor</shortdescription>
    <longdescription>increase or decrease the spatial size of images groups on the map. can influence the calculation time</longdescription>
  </dtconfig>
  <dtconfig ui="yes">
    <name>plugins/map/min_images_per_group</name>
    <type min="1" max="10">int</type>
    <default>1</default>
    <shortdescription>min images per group</shortdescription>
    <longdescription>the minimum number of images to set up an images group. can influence the calculation time.</longdescription>
  </dtconfig>
  <dtconfig ui="yes">
    <name>plugins/map/images_thumbnail</name>
    <type>
      <enum>
        <option>thumbnail</option>
        <option>count</option>
        <option>none</option>
      </enum>
    </type>
    <default>thumbnail</default>
    <shortdescription>thumbnail display</shortdescription>
    <longdescription>three options are available: images thumbnails, only the count of images of the group or nothing</longdescription>
  </dtconfig>
  <dtconfig>
    <name>plugins/map/show_outline</name>
    <type>bool</type>
    <default>true</default>
    <shortdescription>Whether to highlight the search result on the map</shortdescription>
    <longdescription/>
  </dtconfig>
  <dtconfig ui="yes">
    <name>plugins/map/max_outline_nodes</name>
    <type>int</type>
    <default>10000</default>
    <shortdescription>max polygon points</shortdescription>
    <longdescription>limit the number of points imported with polygon in find location module</longdescription>
  </dtconfig>
  <dtconfig prefs="otherviews" section="geoloc">
    <name>plugins/lighttable/metadata_view/pretty_location</name>
    <type>bool</type>
    <default>true</default>
    <shortdescription>pretty print the image location</shortdescription>
    <longdescription>show a more readable representation of the location in the image information module</longdescription>
  </dtconfig>
  <dtconfig prefs="lighttable" section="general">
    <name>lighttable/ui/single_module</name>
    <type>bool</type>
    <default>false</default>
    <shortdescription>expand a single utility module at a time</shortdescription>
    <longdescription>this option toggles the behavior of shift clicking in lighttable mode</longdescription>
  </dtconfig>
  <dtconfig>
    <name>lighttable/ui/expose_statuses</name>
    <type>bool</type>
    <default>false</default>
    <shortdescription>always show thumbnail overlays</shortdescription>
    <longdescription>show overlays (rating stars, 'edited' mark, etc) for all thumbnails in file manager, not only hovered one</longdescription>
  </dtconfig>
  <dtconfig prefs="darkroom" section="modules">
    <name>darkroom/ui/single_module</name>
    <type>bool</type>
    <default>true</default>
    <shortdescription>expand a single processing module at a time</shortdescription>
    <longdescription>this option toggles the behavior of shift clicking in darkroom mode</longdescription>
  </dtconfig>
  <dtconfig prefs="darkroom" section="modules">
    <name>darkroom/ui/single_module_group_only</name>
    <type>bool</type>
    <default>true</default>
    <shortdescription>only collapse modules in current group</shortdescription>
    <longdescription>if only expanding a single module at a time, only collapse other modules in the current group - ignore modules in other groups</longdescription>
  </dtconfig>
  <dtconfig prefs="darkroom" section="modules">
    <name>darkroom/ui/activate_expand</name>
    <type>bool</type>
    <default>false</default>
    <shortdescription>expand the module when it is activated, and collapse it when disabled</shortdescription>
    <longdescription>this option allows to expand or collapse automatically the module when it is enabled or disabled.</longdescription>
  </dtconfig>
  <dtconfig prefs="lighttable" section="general">
    <name>lighttable/ui/scroll_to_module</name>
    <type>bool</type>
    <default>false</default>
    <shortdescription>scroll to utility modules when expanded/collapsed</shortdescription>
    <longdescription>when this option is enabled then darktable will try to scroll the module to the top of the visible list</longdescription>
  </dtconfig>
  <dtconfig>
    <name>lighttable/ui/preview/bottom_visible</name>
    <type>bool</type>
    <default>true</default>
    <shortdescription>show bottom panel in preview mode</shortdescription>
    <longdescription/>
  </dtconfig>
  <dtconfig>
    <name>lighttable/ui/preview/left_visible</name>
    <type>bool</type>
    <default>false</default>
    <shortdescription>show left panel in preview mode</shortdescription>
    <longdescription/>
  </dtconfig>
  <dtconfig>
    <name>lighttable/ui/preview/right_visible</name>
    <type>bool</type>
    <default>false</default>
    <shortdescription>show right panel in preview mode</shortdescription>
    <longdescription/>
  </dtconfig>
  <dtconfig>
    <name>lighttable/ui/preview/header_visible</name>
    <type>bool</type>
    <default>false</default>
    <shortdescription>show header panel in preview mode</shortdescription>
    <longdescription/>
  </dtconfig>
  <dtconfig>
    <name>lighttable/ui/preview/toolbar_bottom_visible</name>
    <type>bool</type>
    <default>false</default>
    <shortdescription>show toolbar bottom panel in preview mode</shortdescription>
    <longdescription/>
  </dtconfig>
  <dtconfig>
    <name>lighttable/ui/preview/toolbar_top_visible</name>
    <type>bool</type>
    <default>false</default>
    <shortdescription>show toolbar top panel in preview mode</shortdescription>
    <longdescription/>
  </dtconfig>
  <dtconfig>
    <name>lighttable/ui/preview/panels_collapse_controls</name>
    <type>bool</type>
    <default>false</default>
    <shortdescription>show borders arrows in preview mode</shortdescription>
    <longdescription/>
  </dtconfig>
  <dtconfig>
    <name>lighttable/ui/preview/panel_collaps_state</name>
    <type>int</type>
    <default>1</default>
    <shortdescription>panels collapsing state in preview mode</shortdescription>
    <longdescription/>
  </dtconfig>
  <dtconfig prefs="darkroom" section="modules">
    <name>darkroom/ui/scroll_to_module</name>
    <type>bool</type>
    <default>true</default>
    <shortdescription>scroll to processing modules when expanded/collapsed</shortdescription>
    <longdescription>when this option is enabled then darktable will try to scroll the module to the top of the visible list</longdescription>
  </dtconfig>
  <dtconfig prefs="misc" section="interface">
    <name>darkroom/ui/sidebar_scroll_default</name>
    <type>bool</type>
    <default>false</default>
    <shortdescription>mouse wheel scrolls modules side panel by default</shortdescription>
    <longdescription>when enabled, use mouse wheel to scroll modules side panel.  use ctrl+alt to use mouse wheel for data entry.  when disabled, this behavior is reversed</longdescription>
  </dtconfig>
  <dtconfig prefs="darkroom" section="general">
    <name>plugins/darkroom/ui/border_size</name>
    <type>int</type>
    <default>10</default>
    <shortdescription>border around image in darkroom mode</shortdescription>
    <longdescription>process the image in darkroom mode with a small border. set to 0 if you don't want any border.</longdescription>
  </dtconfig>
  <dtconfig prefs="darkroom" section="general">
    <name>darkroom/ui/scrollbars</name>
    <type>bool</type>
    <default>false</default>
    <shortdescription>show scrollbars for central view</shortdescription>
    <longdescription>defines whether scrollbars should be displayed</longdescription>
  </dtconfig>
  <dtconfig prefs="misc" section="interface" restart="true">
    <name>panel_scrollbars_always_visible</name>
    <type>bool</type>
    <default>true</default>
    <shortdescription>always show panels' scrollbars</shortdescription>
    <longdescription>defines whether the panel scrollbars should be always visible or activated only depending on the content.  (need a restart)</longdescription>
  </dtconfig>
  <dtconfig>
    <name>ui_last/expander_metadata</name>
    <type>int</type>
    <default>0</default>
    <shortdescription/>
    <longdescription/>
  </dtconfig>
  <dtconfig>
    <name>ui_last/expander_navigation</name>
    <type>int</type>
    <default>-1</default>
    <shortdescription/>
    <longdescription/>
  </dtconfig>
  <dtconfig>
    <name>ui_last/expander_histogram</name>
    <type>int</type>
    <default>-1</default>
    <shortdescription/>
    <longdescription/>
  </dtconfig>
  <dtconfig>
    <name>ui_last/expander_snapshots</name>
    <type>int</type>
    <default>-1</default>
    <shortdescription/>
    <longdescription/>
  </dtconfig>
  <dtconfig>
    <name>ui_last/expander_history</name>
    <type>int</type>
    <default>-1</default>
    <shortdescription/>
    <longdescription/>
  </dtconfig>
  <dtconfig prefs="processing">
    <name>plugins/lighttable/export/force_lcms2</name>
    <type>bool</type>
    <default>false</default>
    <shortdescription>always use LittleCMS 2 to apply output color profile</shortdescription>
    <longdescription>this is slower than the default.</longdescription>
  </dtconfig>
  <dtconfig>
    <name>plugins/lighttable/export/high_quality_processing</name>
    <type>bool</type>
    <default>false</default>
    <shortdescription>do high quality resampling during export</shortdescription>
    <longdescription>the image will first be processed in full resolution, and downscaled at the very end. this can result in better quality sometimes, but will always be slower.</longdescription>
  </dtconfig>
 <dtconfig prefs="lighttable" section="general">
    <name>rating_one_double_tap</name>
    <type>bool</type>
    <default>false</default>
    <shortdescription>rating an image one star twice will not zero out the rating</shortdescription>
    <longdescription>do not have the rating of one star behave as documented in the manual--an image rated one star twice will result in a zero star rating.</longdescription>
  </dtconfig>
 <dtconfig prefs="lighttable" section="general">
    <name>lighttable/ui/scrollbars</name>
    <type>bool</type>
    <default>true</default>
    <shortdescription>show scrollbars for central view</shortdescription>
    <longdescription>defines whether scrollbars should be displayed</longdescription>
  </dtconfig>
  <dtconfig>
    <name>darkroom/ui/rawoverexposed/mode</name>
    <type>int</type>
    <default>0</default>
    <shortdescription/>
    <longdescription/>
  </dtconfig>
  <dtconfig>
    <name>darkroom/ui/rawoverexposed/colorscheme</name>
    <type>int</type>
    <default>0</default>
    <shortdescription/>
    <longdescription/>
  </dtconfig>
  <dtconfig>
    <name>darkroom/ui/rawoverexposed/threshold</name>
    <type>float</type>
    <default>1.0</default>
    <shortdescription/>
    <longdescription/>
  </dtconfig>
  <dtconfig>
    <name>darkroom/ui/overexposed/colorscheme</name>
    <type>int</type>
    <default>1</default>
    <shortdescription/>
    <longdescription/>
  </dtconfig>
  <dtconfig>
    <name>darkroom/ui/overexposed/lower</name>
    <type>float</type>
    <default>-12.69</default>
    <shortdescription/>
    <longdescription/>
  </dtconfig>
  <dtconfig>
    <name>darkroom/ui/overexposed/upper</name>
    <type>float</type>
    <default>99.99</default>
    <shortdescription/>
    <longdescription/>
  </dtconfig>
  <dtconfig>
    <name>plugins/darkroom/channelmixerrgb/gui_page</name>
    <type>int</type>
    <default>0</default>
    <shortdescription>last page selected in channel mixer rgb notebook</shortdescription>
  </dtconfig>
  <dtconfig>
    <name>plugins/darkroom/demosaic/fdc_xover_iso</name>
    <type>int</type>
    <default>1600</default>
    <shortdescription>crossover iso for X-Trans fdc demosaicing</shortdescription>
    <longdescription>up to, and including, this iso, X-Trans frequency domain chroma demosaicing uses the hybrid mode for determining chroma; for all higher iso values the pure fdc is used.</longdescription>
  </dtconfig>
  <dtconfig>
    <name>plugins/darkroom/denoiseprofile/show_compute_variance_mode</name>
    <type>bool</type>
    <default>false</default>
    <shortdescription>whether to show the compute variance mode in denoiseprofile</shortdescription>
    <longdescription>adds a mode in denoiseprofile that allows to compute the variance after the generalized anscombe transform is performed</longdescription>
  </dtconfig>
  <dtconfig prefs="darkroom" section="general">
    <name>plugins/darkroom/demosaic/quality</name>
    <type>
      <enum>
        <option>always bilinear (fast)</option>
        <option>at most RCD (reasonable)</option>
        <option>full (possibly slow)</option>
      </enum>
    </type>
    <default>at most RCD (reasonable)</default>
    <shortdescription>demosaicing for zoomed out darkroom mode</shortdescription>
    <longdescription>interpolation when not viewing 1:1 in darkroom mode: bilinear is fastest, but not as sharp. middle ground is using RCD + interpolation modes specified on the 'pixel interpolator' option (processing tab), full will use exactly the settings for full-size export. X-Trans sensors use VNG rather than RCD as middle ground.</longdescription>
  </dtconfig>
  <dtconfig prefs="darkroom" section="general">
    <name>preview_downsampling</name>
    <type>
      <enum>
        <option>original</option>
        <option>to 1/2</option>
        <option>to 1/3</option>
        <option>to 1/4</option>
      </enum>
    </type>
    <default>original</default>
    <shortdescription>reduce resolution of preview image</shortdescription>
    <longdescription>decrease to speed up preview rendering, may hinder accurate masking</longdescription>
  </dtconfig>
  <dtconfig prefs="darkroom" section="general">
    <name>darkroom/ui/loading_screen</name>
    <type>bool</type>
    <default>true</default>
    <shortdescription>show loading screen between images</shortdescription>
    <longdescription>show gray loading screen when navigating between images in the darkroom\ndisable to just show a toast message</longdescription>
  </dtconfig>
  <dtconfig prefs="processing">
    <name>plugins/lighttable/export/pixel_interpolator_warp</name>
    <type>
      <enum>
        <option>bilinear</option>
        <option>bicubic</option>
        <option>lanczos2</option>
      </enum>
    </type>
    <default>bicubic</default>
    <shortdescription>pixel interpolator (warp)</shortdescription>
    <longdescription>pixel interpolator used in modules for rotation, lens correction, liquify, clipping and final scaling (bilinear, bicubic, lanczos2).</longdescription>
  </dtconfig>
  <dtconfig prefs="processing">
    <name>plugins/lighttable/export/pixel_interpolator</name>
    <type>
      <enum>
        <option>bilinear</option>
        <option>bicubic</option>
        <option>lanczos2</option>
        <option>lanczos3</option>
      </enum>
    </type>
    <default>lanczos3</default>
    <shortdescription>pixel interpolator (scaling)</shortdescription>
    <longdescription>pixel interpolator used for scaling (bilinear, bicubic, lanczos2, lanczos3).</longdescription>
  </dtconfig>
  <dtconfig>
    <name>plugins/lighttable/export/dimensions_type</name>
    <type min="0">int</type>
    <default>0</default>
    <shortdescription>unit of the printing size</shortdescription>
    <longdescription>unit in which to input the image size.</longdescription>
  </dtconfig>
  <dtconfig>
    <name>plugins/lighttable/export/print_dpi</name>
    <type min="72" max="9600">int</type>
    <default>300</default>
    <shortdescription>DPI</shortdescription>
    <longdescription>print resolusion in DPI.</longdescription>
  </dtconfig>
  <dtconfig>
    <name>plugins/lighttable/export/width</name>
    <type min="0">int</type>
    <default>0</default>
    <shortdescription>width of the exported image</shortdescription>
    <longdescription>width of the exported image, or 0 if no scaling should be done.</longdescription>
  </dtconfig>
  <dtconfig>
    <name>plugins/lighttable/export/height</name>
    <type min="0">int</type>
    <default>0</default>
    <shortdescription>height of the exported image</shortdescription>
    <longdescription>height of the exported image, or 0 if no scaling should be done.</longdescription>
  </dtconfig>
  <dtconfig>
    <name>plugins/lighttable/export/storage_name</name>
    <type>string</type>
    <default>disk</default>
    <shortdescription/>
    <longdescription/>
  </dtconfig>
  <dtconfig>
    <name>plugins/lighttable/export/format_name</name>
    <type>string</type>
    <default>jpeg</default>
    <shortdescription/>
    <longdescription/>
  </dtconfig>
  <dtconfig>
    <name>plugins/lighttable/export/style</name>
    <type>string</type>
    <default/>
    <shortdescription/>
    <longdescription/>
  </dtconfig>
  <dtconfig>
    <name>plugins/imageio/storage/disk/file_directory</name>
    <type>string</type>
    <default>$(FILE_FOLDER)/darktable_exported/$(FILE_NAME)</default>
    <shortdescription/>
    <longdescription/>
  </dtconfig>
  <dtconfig>
    <name>plugins/imageio/storage/gallery/file_directory</name>
    <type>string</type>
    <default>$(HOME)/darktable_gallery/img_$(SEQUENCE)</default>
    <shortdescription/>
    <longdescription/>
  </dtconfig>
  <dtconfig>
    <name>plugins/imageio/storage/gallery/title</name>
    <type>string</type>
    <default>darktable gallery</default>
    <shortdescription/>
    <longdescription/>
  </dtconfig>
  <dtconfig>
    <name>plugins/imageio/storage/email/client</name>
    <type>string</type>
    <default/>
    <shortdescription>client to use, this overrides detection of default client.</shortdescription>
    <longdescription/>
  </dtconfig>
  <dtconfig>
    <name>plugins/imageio/storage/gphoto/id</name>
    <type>string</type>
    <default>642055548087-n01fgvugnbns7a9jq8jfucjsn5l1t6so.apps.googleusercontent.com</default>
    <shortdescription>google photo client id</shortdescription>
    <longdescription/>
  </dtconfig>
  <dtconfig>
    <name>plugins/imageio/storage/gphoto/secret</name>
    <type>string</type>
    <default>o29QcbsDWS5cauRqdmGdF3sP</default>
    <shortdescription>google photo client secret</shortdescription>
    <longdescription/>
  </dtconfig>
  <dtconfig>
    <name>plugins/imageio/format/pdf/size</name>
    <type>string</type>
    <default>a4</default>
    <shortdescription/>
    <longdescription/>
  </dtconfig>
  <dtconfig>
    <name>plugins/imageio/format/pdf/border</name>
    <type>string</type>
    <default>0 mm</default>
    <shortdescription/>
    <longdescription/>
  </dtconfig>
  <dtconfig>
    <name>plugins/imageio/format/pdf/dpi</name>
    <type>float</type>
    <default>300</default>
    <shortdescription/>
    <longdescription/>
  </dtconfig>
  <dtconfig>
    <name>plugins/imageio/format/pdf/compression</name>
    <type>int</type>
    <default>1</default>
    <shortdescription/>
    <longdescription/>
  </dtconfig>
  <dtconfig>
    <name>plugins/imageio/format/jpeg/quality</name>
    <type min="5" max="100">int</type>
    <default>95</default>
    <shortdescription/>
    <longdescription/>
  </dtconfig>
  <dtconfig>
    <name>plugins/imageio/format/j2k/quality</name>
    <type min="5" max="100">int</type>
    <default>95</default>
    <shortdescription/>
    <longdescription/>
  </dtconfig>
  <dtconfig>
    <name>plugins/imageio/format/tiff/bpp</name>
    <type>
      <enum>
        <option>8</option>
        <option>16</option>
        <option>32</option>
      </enum>
    </type>
    <default>8</default>
    <shortdescription>TIFF bit depth (bpp)</shortdescription>
    <longdescription/>
  </dtconfig>
  <dtconfig>
    <name>plugins/imageio/format/tiff/compress</name>
    <type>int</type>
    <default>2</default>
    <shortdescription/>
    <longdescription/>
  </dtconfig>
  <dtconfig>
    <name>plugins/imageio/format/tiff/compresslevel</name>
    <type min="0" max="9">int</type>
    <default>6</default>
    <shortdescription/>
    <longdescription/>
  </dtconfig>
  <dtconfig>
    <name>plugins/imageio/format/png/bpp</name>
    <type>
      <enum>
        <option>8</option>
        <option>16</option>
      </enum>
    </type>
    <default>8</default>
    <shortdescription>PNG bit depth (bpp)</shortdescription>
    <longdescription/>
  </dtconfig>
  <dtconfig>
    <name>plugins/imageio/format/png/compression</name>
    <type min="0" max="9">int</type>
    <default>5</default>
    <shortdescription/>
    <longdescription/>
  </dtconfig>
  <dtconfig>
    <name>plugins/imageio/format/webp/comp_type</name>
    <type min="0" max="1">int</type>
    <default>0</default>
    <shortdescription/>
    <longdescription/>
  </dtconfig>
  <dtconfig>
    <name>plugins/imageio/format/webp/quality</name>
    <type min="5" max="100">int</type>
    <default>95</default>
    <shortdescription/>
    <longdescription/>
  </dtconfig>
  <dtconfig>
    <name>plugins/imageio/format/webp/hint</name>
    <type>int</type>
    <default>0</default>
    <shortdescription/>
    <longdescription/>
  </dtconfig>
  <dtconfig>
    <name>plugins/imageio/format/avif/bpp</name>
    <type>
      <enum>
        <option>8</option>
        <option>10</option>
        <option>12</option>
      </enum>
    </type>
    <default>8</default>
    <shortdescription>AVIF bit depth (bpp)</shortdescription>
    <longdescription/>
  </dtconfig>
  <dtconfig>
    <name>plugins/imageio/format/avif/color_mode</name>
    <type min="0">int</type>
    <default>0</default>
    <shortdescription/>
    <longdescription/>
  </dtconfig>
  <dtconfig>
    <name>plugins/imageio/format/avif/tiling</name>
    <type>bool</type>
    <default>true</default>
    <shortdescription>AVIF Tiling</shortdescription>
    <longdescription/>
  </dtconfig>
  <dtconfig>
    <name>plugins/imageio/format/avif/compression_type</name>
    <type min="0">int</type>
    <default>0</default>
    <shortdescription/>
    <longdescription/>
  </dtconfig>
  <dtconfig>
    <name>plugins/imageio/format/avif/quality</name>
    <type min="5" max="100">int</type>
    <default>92</default>
    <shortdescription/>
    <longdescription/>
  </dtconfig>
  <dtconfig>
    <name>plugins/imageio/format/xcf/bpp</name>
    <type>
      <enum>
        <option>8</option>
        <option>16</option>
        <option>32</option>
      </enum>
    </type>
    <default>32</default>
    <shortdescription>XCF bit depth (bpp)</shortdescription>
    <longdescription/>
  </dtconfig>
  <dtconfig prefs="misc" section="other">
    <name>plugins/pwstorage/pwstorage_backend</name>
    <type>
      <enum>
        <option>auto</option>
        <option>none</option>
        <option capability="libsecret">libsecret</option>
        <option capability="kwallet">kwallet</option>
      </enum>
    </type>
    <default>auto</default>
    <shortdescription>password storage backend to use</shortdescription>
    <longdescription>the storage backend for password storage: auto, none, libsecret, kwallet</longdescription>
  </dtconfig>
  <dtconfig>
    <name>plugins/lighttable/export/icctype</name>
    <type>int</type>
    <default>-1</default>
    <shortdescription>ICC profile type to use for export</shortdescription>
    <longdescription>this overrides the per-image settings, if not set to -1.</longdescription>
  </dtconfig>
  <dtconfig>
    <name>plugins/lighttable/export/iccprofile</name>
    <type>string</type>
    <default></default>
    <shortdescription>ICC profile filename to use for export</shortdescription>
    <longdescription>this overrides the per-image settings, if icctype not set to -1.</longdescription>
  </dtconfig>
  <dtconfig>
    <name>plugins/lighttable/export/iccintent</name>
    <type>int</type>
    <default>-1</default>
    <shortdescription>ICC rendering intent</shortdescription>
    <longdescription>if non-negative, this overrides the per-image output color profile rendering intent on export.</longdescription>
  </dtconfig>
  <dtconfig>
    <name>plugins/darkroom/groups</name>
    <type>int</type>
    <default>2</default>
    <shortdescription/>
    <longdescription/>
  </dtconfig>
  <dtconfig>
    <name>plugins/darkroom/active</name>
    <type>string</type>
    <default/>
    <shortdescription/>
    <longdescription/>
  </dtconfig>
  <dtconfig>
    <name>plugins/darkroom/spots/circle_size</name>
    <type>float</type>
    <default>0.02</default>
    <shortdescription/>
    <longdescription/>
  </dtconfig>
  <dtconfig>
    <name>plugins/darkroom/spots/circle_border</name>
    <type>float</type>
    <default>0.02</default>
    <shortdescription/>
    <longdescription/>
  </dtconfig>
  <dtconfig>
    <name>plugins/darkroom/spots/ellipse_radius_a</name>
    <type>float</type>
    <default>0.02</default>
    <shortdescription/>
    <longdescription/>
  </dtconfig>
  <dtconfig>
    <name>plugins/darkroom/spots/ellipse_radius_b</name>
    <type>float</type>
    <default>0.01414</default>
    <shortdescription/>
    <longdescription/>
  </dtconfig>
  <dtconfig>
    <name>plugins/darkroom/spots/ellipse_border</name>
    <type>float</type>
    <default>0.02</default>
    <shortdescription/>
    <longdescription/>
  </dtconfig>
  <dtconfig>
    <name>plugins/darkroom/spots/ellipse_rotation</name>
    <type>float</type>
    <default>90.0</default>
    <shortdescription/>
    <longdescription/>
  </dtconfig>
  <dtconfig>
    <name>plugins/darkroom/spots/ellipse_flags</name>
    <type>int</type>
    <default>0</default>
    <shortdescription/>
    <longdescription/>
  </dtconfig>
  <dtconfig>
    <name>plugins/darkroom/spots/path_border</name>
    <type>float</type>
    <default>0.05</default>
    <shortdescription/>
    <longdescription/>
  </dtconfig>
  <dtconfig>
    <name>plugins/darkroom/spots/brush_border</name>
    <type>float</type>
    <default>0.05</default>
    <shortdescription/>
    <longdescription/>
  </dtconfig>
  <dtconfig>
    <name>plugins/darkroom/spots/brush_density</name>
    <type>float</type>
    <default>1.0</default>
    <shortdescription/>
    <longdescription/>
  </dtconfig>
  <dtconfig>
    <name>plugins/darkroom/spots/brush_hardness</name>
    <type>float</type>
    <default>0.66</default>
    <shortdescription/>
    <longdescription/>
  </dtconfig>
  <dtconfig>
    <name>plugins/darkroom/clipping/ratio_d</name>
    <type>int</type>
    <default>0</default>
    <shortdescription>last chosen aspect ratio denominator</shortdescription>
    <longdescription/>
  </dtconfig>
  <dtconfig>
    <name>plugins/darkroom/clipping/ratio_n</name>
    <type>int</type>
    <default>0</default>
    <shortdescription>last chosen aspect ratio numerator</shortdescription>
    <longdescription/>
  </dtconfig>
  <dtconfig>
    <name>plugins/darkroom/clipping/guide</name>
    <type>int</type>
    <default>0</default>
    <shortdescription>last chosen guide style</shortdescription>
    <longdescription/>
  </dtconfig>
  <dtconfig>
    <name>plugins/darkroom/histogram/height</name>
    <type min="100" max="200">int</type>
    <default>175</default>
    <shortdescription>height of the histogram module</shortdescription>
    <longdescription>height of the histogram module in the darkroom and tethering views</longdescription>
  </dtconfig>
  <dtconfig>
    <name>plugins/darkroom/histogram/mode</name>
    <type>
      <enum>
        <option>histogram</option>
        <option>waveform</option>
      </enum>
    </type>
    <default>histogram</default>
    <shortdescription/>
    <longdescription/>
  </dtconfig>
  <dtconfig>
    <name>plugins/darkroom/histogram/histogram</name>
    <type>
      <enum>
        <option>logarithmic</option>
        <option>linear</option>
      </enum>
    </type>
    <default>logarithmic</default>
    <shortdescription/>
    <longdescription/>
  </dtconfig>
  <dtconfig>
    <name>plugins/darkroom/histogram/waveform</name>
    <type>
      <enum>
        <option>overlaid</option>
        <option>parade</option>
      </enum>
    </type>
    <default>overlaid</default>
    <shortdescription/>
    <longdescription/>
  </dtconfig>
  <dtconfig>
    <name>plugins/darkroom/histogram/show_red</name>
    <type>bool</type>
    <default>true</default>
    <shortdescription/>
    <longdescription/>
  </dtconfig>
  <dtconfig>
    <name>plugins/darkroom/histogram/show_green</name>
    <type>bool</type>
    <default>true</default>
    <shortdescription/>
    <longdescription/>
  </dtconfig>
  <dtconfig>
    <name>plugins/darkroom/histogram/show_blue</name>
    <type>bool</type>
    <default>true</default>
    <shortdescription/>
    <longdescription/>
  </dtconfig>
  <dtconfig>
    <name>plugins/darkroom/masks/opacity</name>
    <type>float</type>
    <default>1.0</default>
    <shortdescription/>
    <longdescription/>
  </dtconfig>
  <dtconfig>
    <name>plugins/darkroom/masks/circle/size</name>
    <type>float</type>
    <default>0.05</default>
    <shortdescription/>
    <longdescription/>
  </dtconfig>
  <dtconfig>
    <name>plugins/darkroom/masks/circle/border</name>
    <type>float</type>
    <default>0.05</default>
    <shortdescription/>
    <longdescription/>
  </dtconfig>
  <dtconfig>
    <name>plugins/darkroom/masks/ellipse/radius_a</name>
    <type>float</type>
    <default>0.05</default>
    <shortdescription/>
    <longdescription/>
  </dtconfig>
  <dtconfig>
    <name>plugins/darkroom/masks/ellipse/radius_b</name>
    <type>float</type>
    <default>0.03535</default>
    <shortdescription/>
    <longdescription/>
  </dtconfig>
  <dtconfig>
    <name>plugins/darkroom/masks/ellipse/border</name>
    <type>float</type>
    <default>0.05</default>
    <shortdescription/>
    <longdescription/>
  </dtconfig>
  <dtconfig>
    <name>plugins/darkroom/masks/ellipse/rotation</name>
    <type>float</type>
    <default>90.0</default>
    <shortdescription/>
    <longdescription/>
  </dtconfig>
  <dtconfig>
    <name>plugins/darkroom/masks/ellipse/flags</name>
    <type>int</type>
    <default>0</default>
    <shortdescription/>
    <longdescription/>
  </dtconfig>
  <dtconfig>
    <name>plugins/darkroom/masks/path/border</name>
    <type>float</type>
    <default>0.05</default>
    <shortdescription/>
    <longdescription/>
  </dtconfig>
  <dtconfig>
    <name>plugins/darkroom/masks/gradient/rotation</name>
    <type>float</type>
    <default>0.0</default>
    <shortdescription/>
    <longdescription/>
  </dtconfig>
  <dtconfig>
    <name>plugins/darkroom/masks/gradient/compression</name>
    <type>float</type>
    <default>0.5</default>
    <shortdescription/>
    <longdescription/>
  </dtconfig>
  <dtconfig>
    <name>plugins/darkroom/masks/gradient/steepness</name>
    <type>float</type>
    <default>0.0</default>
    <shortdescription/>
    <longdescription/>
  </dtconfig>
  <dtconfig>
    <name>plugins/darkroom/masks/brush/border</name>
    <type>float</type>
    <default>0.05</default>
    <shortdescription/>
    <longdescription/>
  </dtconfig>
  <dtconfig>
    <name>plugins/darkroom/masks/brush/density</name>
    <type>float</type>
    <default>1.0</default>
    <shortdescription/>
    <longdescription/>
  </dtconfig>
  <dtconfig>
    <name>plugins/darkroom/masks/brush/hardness</name>
    <type>float</type>
    <default>0.66</default>
    <shortdescription/>
    <longdescription/>
  </dtconfig>
  <dtconfig>
    <name>plugins/darkroom/masks/heightview</name>
    <type min="100" max="1000">int</type>
    <default>300</default>
    <shortdescription>height of mask manager view window</shortdescription>
    <longdescription>maximum height the masks view in darkroom will grow to before scrolling</longdescription>
  </dtconfig>
  <dtconfig>
    <name>plugins/darkroom/ashift/near_delta</name>
    <type>float</type>
    <default>20.0</default>
    <shortdescription/>
    <longdescription/>
  </dtconfig>
  <dtconfig>
    <name>plugins/print/print/black_point_compensation</name>
    <type>bool</type>
    <default>true</default>
    <shortdescription/>
    <longdescription/>
  </dtconfig>
  <dtconfig prefs="misc" section="interface">
    <name>ui_last/display_profile_source</name>
    <type>
      <enum>
        <option>all</option>
        <option>xatom</option>
        <option>colord</option>
      </enum>
    </type>
    <default>all</default>
    <shortdescription>method to use for getting the display profile</shortdescription>
    <longdescription>this option allows to force a specific means of getting the current display profile. this is useful when one alternative gives wrong results</longdescription>
  </dtconfig>
  <dtconfig>
    <name>metadata/resolution</name>
    <type min="72" max="9600">int</type>
    <default>300</default>
    <shortdescription>DPI value for exported files</shortdescription>
    <longdescription/>
  </dtconfig>
  <dtconfig prefs="storage" section="xmp">
    <name>run_crawler_on_start</name>
    <type>bool</type>
    <default>false</default>
    <shortdescription>look for updated xmp files on startup</shortdescription>
    <longdescription>check file modification times of all xmp files on startup to check if any got updated in the meantime</longdescription>
  </dtconfig>
  <dtconfig prefs="misc" section="other">
    <name>plugins/lighttable/audio_player</name>
    <type>string</type>
    <default>${DEFCONFIG_AUDIOPLAYER}</default>
    <shortdescription>executable for playing audio files</shortdescription>
    <longdescription>this external program is used to play audio files some cameras record to keep notes for images</longdescription>
  </dtconfig>
  <dtconfig prefs="processing" restart="true">
    <name>plugins/darkroom/lut3d/def_path</name>
    <type>dir</type>
    <default></default>
    <shortdescription>3D lut root folder</shortdescription>
    <longdescription>this folder (and sub-folders) contains Lut files used by lut3d modules. (need a restart).</longdescription>
  </dtconfig>
  <dtconfig prefs="processing">
    <name>plugins/darkroom/workflow</name>
    <type>
      <enum>
        <option>scene-referred</option>
        <option>display-referred</option>
        <option>none</option>
      </enum>
    </type>
    <default>display-referred</default>
    <shortdescription>auto-apply pixel workflow defaults</shortdescription>
    <longdescription>scene-referred workflow is based on linear modules and will auto-apply filmic and exposure,\ndisplay-referred workflow is based on Lab modules and will auto-apply base curve and the legacy module pipe order.</longdescription>
  </dtconfig>
  <dtconfig prefs="processing">
    <name>plugins/darkroom/chromatic-adaptation</name>
    <type>
      <enum>
        <option>modern</option>
        <option>legacy</option>
      </enum>
    </type>
    <default>legacy</default>
    <shortdescription>auto-apply chromatic adaptation defaults</shortdescription>
    <longdescription>legacy performs a basic chromatic adaptation using only the white balance module\nmodern uses a combination of white balance module and color calibration module, with improved color science for chromatic adaptation.</longdescription>
  </dtconfig>
  <dtconfig prefs="processing" restart="true">
    <name>plugins/darkroom/basecurve/auto_apply_percamera_presets</name>
    <type>bool</type>
    <default>false</default>
    <shortdescription>auto-apply per camera basecurve presets</shortdescription>
    <longdescription>use the per-camera basecurve by default instead of the generic manufacturer one if there is one available (needs a restart).\nthis option is taken into account when the \"auto-apply pixel workflow defaults\" is set to \"display-referred\".\nto prevent auto-apply basecurve presets \"auto-apply pixel workflow defaults\" should be set to \"none\"</longdescription>
  </dtconfig>
  <dtconfig prefs="processing">
    <name>plugins/darkroom/sharpen/auto_apply</name>
    <type>bool</type>
    <default>true</default>
    <shortdescription>auto-apply sharpen</shortdescription>
    <longdescription>this added sharpen is not recommended on cameras without a low-pass filter. you should disable this option if you use one of those more recent cameras or sharpen your images with other means.</longdescription>
  </dtconfig>
  <dtconfig prefs="processing">
    <name>ui/detect_mono_exif</name>
    <type>bool</type>
    <default>false</default>
    <shortdescription>detect monochrome previews</shortdescription>
    <longdescription>many monochrome images can be identified via exif and preview data. beware: this slows down imports and reading exif data</longdescription>
 </dtconfig>
 <dtconfig>
    <name>screen_dpi_overwrite</name>
    <type>float</type>
    <default>-1.0</default>
    <shortdescription>overwrite the screen's dpi setting</shortdescription>
    <longdescription>if this value is &gt; 0.0 then it is used as the screen's dpi setting which is used to scale the gui</longdescription>
  </dtconfig>
  <dtconfig>
    <name>ui/performance</name>
    <type>bool</type>
    <default>false</default>
    <shortdescription>performance mode for thumbs and previews</shortdescription>
  </dtconfig>
  <dtconfig>
    <name>plugins/lighttable/preview/max_in_memory_images</name>
    <type>int</type>
    <default>4</default>
    <shortdescription>maximum number of full-res images to load in memory</shortdescription>
    <longdescription>if more images are display in expose mode, zooming will be deactivated</longdescription>
  </dtconfig>
  <dtconfig>
    <name>codepaths/sse2</name>
    <type>bool</type>
    <default>true</default>
    <shortdescription>enable usage of SSE2-optimized codepaths</shortdescription>
    <longdescription></longdescription>
  </dtconfig>
  <dtconfig>
    <name>codepaths/openmp_simd</name>
    <type>bool</type>
    <default>false</default>
    <shortdescription>enable usage of OpenMP SIMD codepaths. if enabled, and such codepath exists, it will have the highest priority</shortdescription>
    <longdescription></longdescription>
  </dtconfig>
  <dtconfig>
    <name>allow_lab_output</name>
    <type>bool</type>
    <default>false</default>
    <shortdescription>allow XYZ and Lab color spaces as output</shortdescription>
    <longdescription>this is mainly useful for debugging and to create colorchecker lut styles externally.</longdescription>
  </dtconfig>
  <dtconfig>
    <name>plugins/darkroom/rawprepare/allow_editing_crop</name>
    <type>bool</type>
    <default>false</default>
    <shortdescription>allow editing raw cropping boundaries</shortdescription>
    <longdescription>this is mainly useful for debugging and to add new camera support.</longdescription>
  </dtconfig>
  <dtconfig>
    <name>plugins/darkroom/modulegroups_preset</name>
    <type>string</type>
    <default></default>
    <shortdescription>preset use for defining iop layout</shortdescription>
    <longdescription>preset use for defining iop layout</longdescription>
  </dtconfig>
  <dtconfig>
    <name>plugins/darkroom/modulegroups_basics_sections_labels</name>
    <type>bool</type>
    <default>true</default>
    <shortdescription>show the name of the module of each basic widget</shortdescription>
    <longdescription>show the name of the module of each basic widget</longdescription>
  </dtconfig>
  <dtconfig>
    <name>plugins/lighttable/geotagging/heighttracklist</name>
    <type>int</type>
    <default>50</default>
    <shortdescription>height of the track list</shortdescription>
    <longdescription>maximum height the track list will grow to before scrolling</longdescription>
  </dtconfig>
  <dtconfig ui="yes">
    <name>plugins/lighttable/geotagging/tz</name>
    <type>string</type>
    <default>UTC</default>
    <shortdescription>camera time zone</shortdescription>
    <longdescription>most cameras don't store the time zone in EXIF. give the correct time zone so the GPX data can be correctly matched</longdescription>
  </dtconfig>
  <dtconfig>
    <name>plugins/map/geotagging_search_url</name>
    <type>string</type>
    <default>https://nominatim.openstreetmap.org/search/%s?format=xml&amp;limit=%d&amp;polygon_text=1</default>
    <shortdescription>Geotagging search URL</shortdescription>
    <longdescription>this can be changed when the default OpenStreetMap search URL is broken</longdescription>
  </dtconfig>
  <dtconfig prefs="darkroom" section="modules">
    <name>plugins/darkroom/temperature/colored_sliders</name>
    <type>
      <enum>
        <option>no color</option>
        <option>illuminant color</option>
        <option>effect emulation</option>
      </enum>
    </type>
    <default>no color</default>
    <shortdescription>white balance slider colors</shortdescription>
    <longdescription>visual indication of temperature adjustments.\nin 'illuminant color' mode slider colors represent the color of the light source,\nin 'effect emulation' slider colors represent the effect the adjustment would have on the scene</longdescription>
  </dtconfig>
  <dtconfig>
    <name>plugins/darkroom/temperature/expand_coefficients</name>
    <type>bool</type>
    <default>false</default>
    <shortdescription>whether to show coefficients</shortdescription>
    <longdescription>this is just for remembering whether to show coefficients or not and remember it</longdescription>
  </dtconfig>
  <dtconfig>
    <name>plugins/darkroom/temperature/button_bar</name>
    <type>bool</type>
    <default>true</default>
    <shortdescription>arange buttons as bar below temp/tint sliders</shortdescription>
    <longdescription>if enabled, the buttons in white balance module will be arranged below temp/tint sliders, otherwise they'll be shown in a grid to the right of temp/tint sliders</longdescription>
  </dtconfig>
  <dtconfig>
    <name>plugins/darkroom/colorzones/bg_sat_factor</name>
    <type min="0.1" max="1.0">float</type>
    <default>0.5</default>
    <shortdescription>saturation factor of the color zones background</shortdescription>
    <longdescription>higher value means more saturated backgrounds in color zones</longdescription>
  </dtconfig>
  <dtconfig prefs="darkroom" section="modules">
    <name>plugins/darkroom/colorbalance/layout</name>
    <type>
      <enum>
        <option>list</option>
        <option>tabs</option>
        <option>columns</option>
      </enum>
    </type>
    <default>list</default>
    <shortdescription>colorbalance slider block layout</shortdescription>
    <longdescription>choose how to organise the slider blocks for lift, gamma and gain:\nlist - all sliders are shown in one long list (with headers),\ntabs - use tabs to switch between the blocks of sliders,\ncolumns - the blocks of sliders are shown next to each other (in narrow columns)</longdescription>
  </dtconfig>
  <dtconfig prefs="darkroom" section="modules">
    <name>darkroom/ui/hide_header_buttons</name>
    <type>
      <enum>
        <option>always</option>
        <option>active</option>
        <option>dim</option>
        <option>auto</option>
        <option>fade</option>
        <option>fit</option>
        <option>smooth</option>
        <option>glide</option>
      </enum>
    </type>
    <default>always</default>
    <shortdescription>show right-side buttons in processing module headers</shortdescription>
    <longdescription>when the mouse is not over a module, the multi-instance, reset and preset buttons can be hidden:\nalways - always show all buttons,\nactive - only show the buttons when the mouse is over the module,\ndim - buttons are dimmed when mouse is away,\nauto - hide the buttons when the panel is narrow,\nfade - fade out all buttons when panel narrows,\nfit - hide all the buttons if the module name doesn't fit,\nsmooth - fade out all buttons in one header simultaneously,\nglide - gradually hide individual buttons as needed</longdescription>
  </dtconfig>
  <dtconfig prefs="darkroom" section="modules">
    <name>darkroom/ui/show_mask_indicator</name>
    <type>bool</type>
    <default>true</default>
    <shortdescription>show mask indicator in module headers</shortdescription>
    <longdescription>if enabled, an icon will be shown in the header of any processing modules that have a mask applied</longdescription>
  </dtconfig>

  @DARKTABLECONFIG_IOP_ENTRIES@

  <dtconfig>
    <name>darkroom/ui/scale_step_multiplier</name>
    <type>float</type>
    <default>1.0</default>
    <shortdescription>the multiplier that is applied to any slider value change</shortdescription>
    <longdescription>any slider value change will be multiplied by this number, when changing slider while NOT holding SHIFT or CTRL modifiers</longdescription>
  </dtconfig>
  <dtconfig>
    <name>darkroom/ui/scale_rough_step_multiplier</name>
    <type>float</type>
    <default>10.0</default>
    <shortdescription>the multiplier that is applied to any slider rough value change</shortdescription>
    <longdescription>any slider value change will be multiplied by this number, when changing slider while holding SHIFT modifier</longdescription>
  </dtconfig>
  <dtconfig>
    <name>darkroom/ui/scale_precise_step_multiplier</name>
    <type>float</type>
    <default>0.1</default>
    <shortdescription>the multiplier that is applied to any slider precise value change</shortdescription>
    <longdescription>any slider value change will be multiplied by this number, when changing slider while holding CTRL modifier</longdescription>
  </dtconfig>
  <dtconfig>
    <name>performance_configuration_version_completed</name>
    <type>int</type>
    <default>0</default>
    <shortdescription>version of the last completed performance configuration</shortdescription>
    <longdescription>what was the last performance configuration which has been completed</longdescription>
  </dtconfig>
  <dtconfig>
    <name>plugins/darkroom/duplicate/windowheight</name>
    <type>int</type>
    <default>400</default>
    <shortdescription>height of the duplicates view</shortdescription>
    <longdescription>maximum height the duplicates view in darkroom will grow to before scrolling</longdescription>
  </dtconfig>
  <dtconfig>
    <name>plugins/darkroom/colorpicker/windowheight</name>
    <type>int</type>
    <default>200</default>
    <shortdescription>height of the color picker list</shortdescription>
    <longdescription>maximum height the color picker samples list in darkroom will grow to before scrolling</longdescription>
  </dtconfig>
  <dtconfig>
    <name>plugins/darkroom/history/windowheight</name>
    <type>int</type>
    <default>1000</default>
    <shortdescription>height of the history list</shortdescription>
    <longdescription>maximum height the history list in darkroom will grow to before scrolling</longdescription>
  </dtconfig>
  <dtconfig>
    <name>plugins/lighttable/metadata_view/windowheight</name>
    <type>int</type>
    <default>1000</default>
    <shortdescription>height of the image information view</shortdescription>
    <longdescription>maximum height the image information view in lighttable and darkroom will grow to before scrolling</longdescription>
  </dtconfig>
  <dtconfig>
    <name>plugins/lighttable/recentcollect/windowheight</name>
    <type>int</type>
    <default>1000</default>
    <shortdescription>height of the recent collections list</shortdescription>
    <longdescription>maximum height the recent collections list in lighttable will grow to before scrolling</longdescription>
  </dtconfig>
  <dtconfig>
    <name>plugins/darkroom/snapshots/windowheight</name>
    <type>int</type>
    <default>200</default>
    <shortdescription>height of the snapshots list</shortdescription>
    <longdescription>maximum height the snapshots list in darkroom will grow to before scrolling</longdescription>
  </dtconfig>
  <dtconfig>
    <name>plugins/lighttable/style/windowheight</name>
    <type>int</type>
    <default>400</default>
    <shortdescription>height of the styles list</shortdescription>
    <longdescription>maximum height the styles list in lighttable will grow to before scrolling</longdescription>
  </dtconfig>
  <dtconfig>
    <name>plugins/darkroom/toneequal/gui_page</name>
    <type>int</type>
    <default>0</default>
    <shortdescription>active tab in tone equaliser module</shortdescription>
    <longdescription>which of simple, advanced or masking tabs will show at startup</longdescription>
  </dtconfig>
  <dtconfig>
    <name>plugins/lighttable/collect/windowheight</name>
    <type>int</type>
    <default>500</default>
    <shortdescription>height of the collect list</shortdescription>
    <longdescription>maximum height the collect list in lighttable will grow to before scrolling</longdescription>
  </dtconfig>
</dtconfiglist><|MERGE_RESOLUTION|>--- conflicted
+++ resolved
@@ -665,26 +665,30 @@
     <longdescription/>
   </dtconfig>
   <dtconfig>
-<<<<<<< HEAD
     <name>ui_last/preferences_dialog_width</name>
-=======
+    <type>int</type>
+    <default>1100</default>
+    <shortdescription/>
+    <longdescription/>
+  </dtconfig>
+  <dtconfig>
+    <name>ui_last/preferences_dialog_height</name>
+    <type>int</type>
+    <default>750</default>
+    <shortdescription/>
+    <longdescription/>
+  </dtconfig>
+  <dtconfig>
     <name>ui_last/modulegroups_dialog_width</name>
->>>>>>> e68f67f8
     <type>int</type>
     <default>1100</default>
     <shortdescription/>
     <longdescription/>
   </dtconfig>
   <dtconfig>
-<<<<<<< HEAD
-    <name>ui_last/preferences_dialog_height</name>
-    <type>int</type>
-    <default>750</default>
-=======
     <name>ui_last/modulegroups_dialog_height</name>
     <type>int</type>
     <default>700</default>
->>>>>>> e68f67f8
     <shortdescription/>
     <longdescription/>
   </dtconfig>
