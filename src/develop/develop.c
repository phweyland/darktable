/*
    This file is part of darktable,
    copyright (c) 2009--2011 johannes hanika.

    darktable is free software: you can redistribute it and/or modify
    it under the terms of the GNU General Public License as published by
    the Free Software Foundation, either version 3 of the License, or
    (at your option) any later version.

    darktable is distributed in the hope that it will be useful,
    but WITHOUT ANY WARRANTY; without even the implied warranty of
    MERCHANTABILITY or FITNESS FOR A PARTICULAR PURPOSE.  See the
    GNU General Public License for more details.

    You should have received a copy of the GNU General Public License
    along with darktable.  If not, see <http://www.gnu.org/licenses/>.
*/
#include "develop/develop.h"
#include "develop/imageop.h"
#include "develop/blend.h"
#include "control/jobs.h"
#include "control/control.h"
#include "control/conf.h"
#include "common/image_cache.h"
#include "common/imageio.h"
#include "common/tags.h"
#include "common/debug.h"
#include "gui/gtk.h"

#include <glib/gprintf.h>
#include <stdlib.h>
#include <unistd.h>
#include <math.h>
#include <string.h>
#include <strings.h>
#include <assert.h>


uint8_t dt_dev_default_gamma[0x10000];
float dt_dev_de_gamma[0x100];

void dt_dev_set_gamma_array(dt_develop_t *dev, const float linear, const float gamma, uint8_t *arr)
{
  double a, b, c, g;
  if(linear<1.0)
  {
    g = gamma*(1.0-linear)/(1.0-gamma*linear);
    a = 1.0/(1.0+linear*(g-1));
    b = linear*(g-1)*a;
    c = pow(a*linear+b, g)/linear;
  }
  else
  {
    a = b = g = 0.0;
    c = 1.0;
  }

  for(int k=0; k<0x10000; k++)
  {
    // int32_t tmp = 0x10000 * powf(k/(float)0x10000, 1./2.2);
    int32_t tmp;
    if (k<0x10000*linear) tmp = MIN(c*k, 0xFFFF);
    else tmp = MIN(pow(a*k/0x10000+b, g)*0x10000, 0xFFFF);
    arr[k] = tmp>>8;
  }
}

void dt_dev_init(dt_develop_t *dev, int32_t gui_attached)
{
<<<<<<< HEAD
  dev->closures = NULL;
  memset(dev,0,sizeof(dt_develop_t));
=======
>>>>>>> 677ed062
  float downsampling = dt_conf_get_float ("preview_subsample");
  dev->preview_downsampling = downsampling <= 1.0 && downsampling >= 0.1 ? downsampling : .5;
  dev->gui_module = NULL;
  dev->timestamp = 0;
  dev->gui_leaving = 0;
  dev->gui_synch = 0;
  dt_pthread_mutex_init(&dev->history_mutex, NULL);
  dev->history_end = 0;
  dev->history = NULL; // empty list

  dev->gui_attached = gui_attached;
  dev->width = -1;
  dev->height = -1;
  dev->mipf = NULL;

  dev->image = NULL;
  dev->image_dirty = dev->preview_dirty = 1;
  dev->image_loading = dev->preview_loading = 0;
  dev->image_force_reload = 0;
  dev->preview_input_changed = 0;

  dev->pipe = dev->preview_pipe = NULL;
  dev->histogram
      = dev->histogram_pre_tonecurve
        = dev->histogram_pre_levels = NULL;

  if(dev->gui_attached)
  {
    dev->pipe = (dt_dev_pixelpipe_t *)malloc(sizeof(dt_dev_pixelpipe_t));
    dev->preview_pipe = (dt_dev_pixelpipe_t *)malloc(sizeof(dt_dev_pixelpipe_t));
    dt_dev_pixelpipe_init(dev->pipe);
    dt_dev_pixelpipe_init(dev->preview_pipe);

    dev->histogram = (float *)malloc(sizeof(float)*4*256);
    dev->histogram_pre_tonecurve = (float *)malloc(sizeof(float)*4*256);
    dev->histogram_pre_levels = (float*)malloc(sizeof(float) * 4 * 256);
    memset(dev->histogram, 0, sizeof(float)*256*4);
    memset(dev->histogram_pre_tonecurve, 0, sizeof(float)*256*4);
    memset(dev->histogram_pre_levels, 0, sizeof(float)*256*4);
    dev->histogram_max = -1;
    dev->histogram_pre_tonecurve_max = -1;
    dev->histogram_pre_levels_max = -1;

#if 0 // this prints out a correction curve, to better understand the tonecurve.
    dt_dev_set_gamma_array(dev, 0.04045, 0.41, dt_dev_default_gamma);
    int last1 = 0; // invert
    for(int i=0; i<0x100; i++) for(int k=last1; k<0x10000; k++)
        if(dt_dev_default_gamma[k] >= i)
        {
          last1 = k;
          dt_dev_de_gamma[i] = k/(float)0x10000;
          break;
        }
    dt_dev_set_gamma_array(dev, 0.1, 0.35, dt_dev_default_gamma);
    printf("begin\n");
    for(int k=0; k<0x10000; k++)
    {
      printf("%d %d\n", k, (int)(dt_dev_de_gamma[dt_dev_default_gamma[k]]*0x10000));
    }
    printf("end\n");
#endif
    float lin = dt_conf_get_float("gamma_linear");
    float gam = dt_conf_get_float("gamma_gamma");
    dt_dev_set_gamma_array(dev, lin, gam, dt_dev_default_gamma);
    int last = 0; // invert
    for(int i=0; i<0x100; i++) for(int k=last; k<0x10000; k++)
        if(dt_dev_default_gamma[k] >= i)
        {
          last = k;
          dt_dev_de_gamma[i] = k/(float)0x10000;
          break;
        }
  }
  for(int i=0; i<0x100; i++) dev->gamma[i] = dt_dev_default_gamma[i<<8];

  dev->iop_instance = 0;
  dev->iop = NULL;
}

void dt_dev_cleanup(dt_develop_t *dev)
{
  if(!dev) return;
  // image_cache does not have to be unref'd, this is done outside develop module.
  // unref used mipmap buffers:
  if(dev->image)
  {
    dt_image_release(dev->image, DT_IMAGE_FULL, 'w');
    dt_image_release(dev->image, DT_IMAGE_FULL, 'r');
    if(dev->mipf) dt_image_release(dev->image, DT_IMAGE_MIPF, 'r');
  }
  if(dev->pipe)
  {
    dt_dev_pixelpipe_cleanup(dev->pipe);
    free(dev->pipe);
  }
  if(dev->preview_pipe)
  {
    dt_dev_pixelpipe_cleanup(dev->preview_pipe);
    free(dev->preview_pipe);
  }
  while(dev->history)
  {
    free(((dt_dev_history_item_t *)dev->history->data)->params);
    free(((dt_dev_history_item_t *)dev->history->data)->blend_params);
    free( (dt_dev_history_item_t *)dev->history->data);
    dev->history = g_list_delete_link(dev->history, dev->history);
  }
  while(dev->iop)
  {
    dt_iop_cleanup_module((dt_iop_module_t *)dev->iop->data);
    free(dev->iop->data);
    dev->iop = g_list_delete_link(dev->iop, dev->iop);
  }
  dt_pthread_mutex_destroy(&dev->history_mutex);
  free(dev->histogram);
  free(dev->histogram_pre_tonecurve);
  free(dev->histogram_pre_levels);
}

void dt_dev_process_image(dt_develop_t *dev)
{
  if(!dev->image || /*dev->image_loading ||*/ !dev->gui_attached || dev->pipe->processing) return;
  dt_job_t job;
  dt_dev_process_image_job_init(&job, dev);
  int err = dt_control_add_job_res(darktable.control, &job, DT_CTL_WORKER_2);
  if(err) fprintf(stderr, "[dev_process_image] job queue exceeded!\n");
}

void dt_dev_process_preview(dt_develop_t *dev)
{
  // if(!dev->image || !dev->image->mipf || !dev->gui_attached/* || dev->preview_pipe->processing*/) return;
  if(!dev->image || !dev->gui_attached) return;
  dt_job_t job;
  dt_dev_process_preview_job_init(&job, dev);
  int err = dt_control_add_job_res(darktable.control, &job, DT_CTL_WORKER_3);
  if(err) fprintf(stderr, "[dev_process_preview] job queue exceeded!\n");
}

void dt_dev_invalidate(dt_develop_t *dev)
{
  dev->image_dirty = 1;
  dev->timestamp++;
  if(dev->preview_pipe) dev->preview_pipe->input_timestamp = dev->timestamp;
}

void dt_dev_invalidate_all(dt_develop_t *dev)
{
  dev->preview_dirty = dev->image_dirty = 1;
  dev->timestamp++;
}

void dt_dev_process_preview_job(dt_develop_t *dev)
{
  if(dev->image_loading && dt_image_lock_if_available(dev->image, DT_IMAGE_MIPF, 'r'))
  {
    // raw is already loading, and we don't have a mipf yet. no use starting another file access, we wait.
    return;
  }
  else dt_image_release(dev->image, DT_IMAGE_MIPF, 'r');

  dt_control_log_busy_enter();
  dev->preview_pipe->input_timestamp = dev->timestamp;
  dev->preview_dirty = 1;
  if(dev->preview_loading)
  {
    // prefetch and lock
    if(dt_image_get(dev->image, DT_IMAGE_MIPF, 'r') != DT_IMAGE_MIPF)
    {
      dev->mipf = NULL;
      dt_control_log_busy_leave();
      return; // not loaded yet. load will issue a gtk redraw on completion, which in turn will trigger us again later.
    }
    dev->mipf = dev->image->mipf;
    // init pixel pipeline for preview.
    dt_image_get_mip_size(dev->image, DT_IMAGE_MIPF, &dev->mipf_width, &dev->mipf_height);
    dt_image_get_exact_mip_size(dev->image, DT_IMAGE_MIPF, &dev->mipf_exact_width, &dev->mipf_exact_height);
    dt_dev_pixelpipe_set_input(dev->preview_pipe, dev, dev->image->mipf, dev->mipf_width, dev->mipf_height, dev->image->width/(float)dev->mipf_width);
    dt_dev_pixelpipe_cleanup_nodes(dev->preview_pipe);
    dt_dev_pixelpipe_create_nodes(dev->preview_pipe, dev);
    dt_dev_pixelpipe_flush_caches(dev->preview_pipe);
    dev->preview_loading = 0;
  }
  else
  {
    // FIXME: when dr mode is left before demosaic completes, this will never return the lock!
    if(dt_image_get(dev->image, DT_IMAGE_MIPF, 'r') != DT_IMAGE_MIPF)
    {
      dev->mipf = NULL;
      dt_control_log_busy_leave();
      return;
    }
    dev->mipf = dev->image->mipf;
    // make sure our newly locked input is also given to the pixel pipe.
    dt_image_get_mip_size(dev->image, DT_IMAGE_MIPF, &dev->mipf_width, &dev->mipf_height);
    dt_image_get_exact_mip_size(dev->image, DT_IMAGE_MIPF, &dev->mipf_exact_width, &dev->mipf_exact_height);
    dt_dev_pixelpipe_set_input(dev->preview_pipe, dev, dev->image->mipf, dev->mipf_width, dev->mipf_height, dev->image->width/(float)dev->mipf_width);
  }

  // if raw loaded, get new mipf
  if(dev->preview_input_changed)
  {
    dt_dev_pixelpipe_flush_caches(dev->preview_pipe);
    dev->preview_input_changed = 0;
  }

  // always process the whole downsampled mipf buffer, to allow for fast scrolling and mip4 write-through.
restart:
  if(dev->gui_leaving)
  {
    dt_control_log_busy_leave();
    dev->mipf = NULL;
    dt_image_release(dev->image, DT_IMAGE_MIPF, 'r');
    return;
  }
  // adjust pipeline according to changed flag set by {add,pop}_history_item.
  // this locks dev->history_mutex.
  dt_times_t start;
  dt_get_times(&start);
  dt_dev_pixelpipe_change(dev->preview_pipe, dev);
  if(dt_dev_pixelpipe_process(dev->preview_pipe, dev, 0, 0, dev->preview_pipe->processed_width*dev->preview_downsampling, dev->preview_pipe->processed_height*dev->preview_downsampling, dev->preview_downsampling))
  {
    if(dev->preview_loading || dev->preview_input_changed)
    {
      dt_control_log_busy_leave();
      dev->mipf = NULL;
      dt_image_release(dev->image, DT_IMAGE_MIPF, 'r');
      return;
    }
    else goto restart;
  }
  dt_show_times(&start, "[dev_process_preview] pixel pipeline processing", NULL);

  dev->preview_dirty = 0;
  dt_control_log_busy_leave();
  dev->mipf = NULL;
  dt_image_release(dev->image, DT_IMAGE_MIPF, 'r');
}

// process preview to gain ldr-mipmaps:
void dt_dev_process_to_mip(dt_develop_t *dev)
{
  // TODO: efficiency: check hash on preview_pipe->backbuf
  if(dt_image_get_blocking(dev->image, DT_IMAGE_MIPF, 'r') != DT_IMAGE_MIPF)
  {
    fprintf(stderr, "[dev_process_to_mip] no float buffer is available yet!\n");
    return; // not loaded yet.
  }

  if(!dev->preview_pipe)
  {
    // init pixel pipeline for preview.
    dev->preview_pipe = (dt_dev_pixelpipe_t *)malloc(sizeof(dt_dev_pixelpipe_t));
    dt_dev_pixelpipe_init(dev->preview_pipe);
    dt_image_get_mip_size(dev->image, DT_IMAGE_MIPF, &dev->mipf_width, &dev->mipf_height);
    dt_image_get_exact_mip_size(dev->image, DT_IMAGE_MIPF, &dev->mipf_exact_width, &dev->mipf_exact_height);
    dt_dev_pixelpipe_set_input(dev->preview_pipe, dev, dev->image->mipf, dev->mipf_width, dev->mipf_height, dev->image->width/(float)dev->mipf_width);
    dt_dev_pixelpipe_cleanup_nodes(dev->preview_pipe);
    dt_dev_pixelpipe_create_nodes(dev->preview_pipe, dev);
    dev->preview_loading = 0;
  }

  int wd, ht;
  float fwd, fht;

  dev->preview_downsampling = 1.0;
  dev->preview_pipe->changed |= DT_DEV_PIPE_SYNCH;
  dt_dev_process_preview_job(dev);

  // now the real wd/ht is available.
  dt_dev_get_processed_size(dev, &dev->image->output_width, &dev->image->output_height);
  dt_image_get_mip_size(dev->image, DT_IMAGE_MIP4, &wd, &ht);
  dt_image_get_exact_mip_size(dev->image, DT_IMAGE_MIP4, &fwd, &fht);

  if(dt_image_alloc(dev->image, DT_IMAGE_MIP4))
  {
    fprintf(stderr, "[dev_process_to_mip] could not alloc mip4 to write mipmaps!\n");
    dt_image_release(dev->image, DT_IMAGE_MIPF, 'r');
    return;
  }

  dt_image_check_buffer(dev->image, DT_IMAGE_MIP4, sizeof(uint8_t)*4*wd*ht);
  dt_pthread_mutex_lock(&(dev->preview_pipe->backbuf_mutex));

  // don't if processing failed and backbuf's not there.
  if(dev->preview_pipe->backbuf)
  {
    dt_iop_clip_and_zoom_8(dev->preview_pipe->backbuf, 0, 0, dev->preview_pipe->backbuf_width, dev->preview_pipe->backbuf_height,
                           dev->preview_pipe->backbuf_width, dev->preview_pipe->backbuf_height,
                           dev->image->mip[DT_IMAGE_MIP4], 0, 0, fwd, fht, wd, ht);

  }
  dt_image_release(dev->image, DT_IMAGE_MIP4, 'w');
  dt_pthread_mutex_unlock(&(dev->preview_pipe->backbuf_mutex));

  dt_image_update_mipmaps(dev->image);

  dt_image_cache_flush(dev->image); // write new output size to db.
  dt_image_release(dev->image, DT_IMAGE_MIP4, 'r');
  dt_image_release(dev->image, DT_IMAGE_MIPF, 'r');

  /* raise signal that mipmaps has been flushed to cache */
  dt_control_signal_raise(darktable.signals, DT_SIGNAL_DEVELOP_MIPMAP_UPDATED);
}

void dt_dev_process_image_job(dt_develop_t *dev)
{
  dt_control_log_busy_enter();
  dev->image_dirty = 1;
  if(dev->image_loading) dt_dev_raw_load(dev, dev->image);

  dt_dev_zoom_t zoom;
  float zoom_x, zoom_y, scale;
  int x, y;

  // printf("process: %d %d -> %d %d scale %f\n", x, y, dev->capwidth, dev->capheight, scale);
  // adjust pipeline according to changed flag set by {add,pop}_history_item.
restart:
  if(dev->gui_leaving)
  {
    dt_control_log_busy_leave();
    return;
  }
  dev->pipe->input_timestamp = dev->timestamp;
  // this locks dev->history_mutex.
  dt_dev_pixelpipe_change(dev->pipe, dev);
  // determine scale according to new dimensions
  DT_CTL_GET_GLOBAL(zoom, dev_zoom);
  DT_CTL_GET_GLOBAL(zoom_x, dev_zoom_x);
  DT_CTL_GET_GLOBAL(zoom_y, dev_zoom_y);

  scale = dt_dev_get_zoom_scale(dev, zoom, 1.0f, 0);
  dev->capwidth  = MIN(MIN(dev->width,  dev->pipe->processed_width *scale), DT_IMAGE_WINDOW_SIZE);
  dev->capheight = MIN(MIN(dev->height, dev->pipe->processed_height*scale), DT_IMAGE_WINDOW_SIZE);
  x = MAX(0, scale*dev->pipe->processed_width *(.5+zoom_x)-dev->capwidth/2);
  y = MAX(0, scale*dev->pipe->processed_height*(.5+zoom_y)-dev->capheight/2);
#ifndef HAVE_GEGL
  // only necessary for full pixels pipeline
  assert(dev->capwidth  <= DT_IMAGE_WINDOW_SIZE);
  assert(dev->capheight <= DT_IMAGE_WINDOW_SIZE);
#endif

  dt_times_t start;
  dt_get_times(&start);
  if(dt_dev_pixelpipe_process(dev->pipe, dev, x, y, dev->capwidth, dev->capheight, scale))
  {
    if(dev->image_force_reload)
    {
      dt_control_log_busy_leave();
      return;
    }
    else goto restart;
  }
  dt_show_times(&start, "[dev_process_image] pixel pipeline processing", NULL);

  // maybe we got zoomed/panned in the meantime?
  if(dev->pipe->changed != DT_DEV_PIPE_UNCHANGED) goto restart;
  dev->image_dirty = 0;

  dt_control_queue_redraw_center();
  dt_control_log_busy_leave();
}

void dt_dev_raw_reload(dt_develop_t *dev)
{
  dev->image_force_reload = dev->image_loading = dev->preview_loading = 1;
  dev->image->output_width = dev->image->output_height = 0;
  dev->pipe->changed |= DT_DEV_PIPE_SYNCH;
  dt_dev_invalidate(dev); // only invalidate image, preview will follow once it's loaded.
}

void dt_dev_raw_load(dt_develop_t *dev, dt_image_t *img)
{
  // only load if not already there.
  if(dev->image_force_reload || dt_image_lock_if_available(dev->image, DT_IMAGE_FULL, 'r'))
  {
    int err;
    // not loaded from cache because it is obviously not there yet.
    if(dev->image_force_reload) dt_image_release(img, DT_IMAGE_FULL, 'r');
restart:
    dev->image_loading = 1;
    dt_print(DT_DEBUG_CONTROL, "[run_job+] 99 %f imageio loading image %d\n", dt_get_wtime(), img->id);
    dt_times_t start;
    dt_get_times(&start);
    err = dt_image_load(img, DT_IMAGE_FULL); // load and lock 'r'
    dt_show_times(&start, "[dev_raw_load] imageio", "to load the image.");
    dt_print(DT_DEBUG_CONTROL, "[run_job-] 99 %f imageio loading image %d\n", dt_get_wtime(), img->id);
    if(err)
    {
      // couldn't load image (cache slots full?)
      fprintf(stderr, "[dev_raw_load] failed to load image %s!\n", img->filename);
      // spin lock:
      sleep(1);
      goto restart;
    }

    // obsoleted by another job?
    if(dev->image != img)
    {
      printf("[dev_raw_load] recovering from obsoleted read!\n");
      img = dev->image;
      dt_image_release(img, DT_IMAGE_FULL, 'r');
      goto restart;
    }
  }
  if(dev->gui_attached)
  {
    // reset output width
    dev->image->output_width = dev->image->output_height = 0;
    // init pixel pipeline
    dt_dev_pixelpipe_set_input(dev->pipe, dev, dev->image->pixels, dev->image->width, dev->image->height, 1.0);
    dt_dev_pixelpipe_cleanup_nodes(dev->pipe);
    dt_dev_pixelpipe_create_nodes(dev->pipe, dev);
    if(dev->image_force_reload) dt_dev_pixelpipe_flush_caches(dev->pipe);
    dev->image_loading = 0;
    dev->image_dirty = 1;
    dev->image_force_reload = 0;
    // during load, a mipf update could have been issued.
    dev->preview_input_changed = 1;
    dev->preview_dirty = 1;
    dev->gui_synch = 1; // notify gui thread we want to synch
    dev->preview_pipe->changed |= DT_DEV_PIPE_SYNCH;
    dev->pipe->changed |= DT_DEV_PIPE_SYNCH;
    dt_dev_process_image(dev);
  }
}

float dt_dev_get_zoom_scale(dt_develop_t *dev, dt_dev_zoom_t zoom, int closeup_factor, int preview)
{
  float zoom_scale, prevw, prevh;
  // set processed width to something useful while image is not there yet:
  int procw, proch;
  dt_dev_get_processed_size(dev, &procw, &proch);
  const float w = preview ? dev->preview_pipe->backbuf_width  : procw;
  const float h = preview ? dev->preview_pipe->backbuf_height : proch;
  if(preview) dt_image_get_exact_mip_size(dev->image, DT_IMAGE_MIP4, &prevw, &prevh);
  switch(zoom)
  {
    case DT_ZOOM_FIT:
      zoom_scale = fminf(dev->width/w, dev->height/h);
      break;
    case DT_ZOOM_FILL:
      zoom_scale = fmaxf(dev->width/w, dev->height/h);
      break;
    case DT_ZOOM_1:
      zoom_scale = closeup_factor;
      if(preview) zoom_scale *= dev->preview_pipe->iscale / dev->preview_downsampling;
      break;
    default: // DT_ZOOM_FREE
      DT_CTL_GET_GLOBAL(zoom_scale, dev_zoom_scale);
      if(preview) zoom_scale *= dev->preview_pipe->iscale / dev->preview_downsampling;
      break;
  }
  return zoom_scale;
}

void dt_dev_load_preview(dt_develop_t *dev, dt_image_t *image)
{
  dev->image = image;
  dev->preview_loading = 1;
  if(dt_image_get_blocking(dev->image, DT_IMAGE_MIPF, 'r') == DT_IMAGE_MIPF) dev->mipf = dev->image->mipf; // prefetch and lock
  else dev->mipf = NULL;
  dev->preview_dirty = 1;

  dev->iop = dt_iop_load_modules(dev);
  dt_dev_read_history(dev);
}


void dt_dev_load_image(dt_develop_t *dev, dt_image_t *image)
{
  dev->image = image;
  if(dev->pipe)
  {
    dev->pipe->processed_width  = 0;
    dev->pipe->processed_height = 0;
  }
  dev->image_loading = 1;
  dev->preview_loading = 1;
  if(dev->gui_attached && dt_image_get(dev->image, DT_IMAGE_MIPF, 'r') == DT_IMAGE_MIPF) dev->mipf = dev->image->mipf; // prefetch and lock
  else dev->mipf = NULL;
  dev->image_dirty = dev->preview_dirty = 1;

  if(!dev->gui_attached)
    dt_dev_raw_load(dev, dev->image);

  dev->iop = dt_iop_load_modules(dev);
  dt_dev_read_history(dev);
}

void dt_dev_configure (dt_develop_t *dev, int wd, int ht)
{
  wd = MIN(DT_IMAGE_WINDOW_SIZE, wd);
  ht = MIN(DT_IMAGE_WINDOW_SIZE, ht);
  if(dev->width != wd || dev->height != ht)
  {
    dev->width  = wd;
    dev->height = ht;
    dev->preview_pipe->changed |= DT_DEV_PIPE_ZOOMED;
    dev->pipe->changed |= DT_DEV_PIPE_ZOOMED;
    dt_dev_invalidate(dev);
  }
}

// helper used to synch a single history item with db
int dt_dev_write_history_item(dt_image_t *image, dt_dev_history_item_t *h, int32_t num)
{
  if(!image) return 1;
  sqlite3_stmt *stmt;
  DT_DEBUG_SQLITE3_PREPARE_V2(dt_database_get(darktable.db), "select num from history where imgid = ?1 and num = ?2", -1, &stmt, NULL);
  DT_DEBUG_SQLITE3_BIND_INT(stmt, 1, image->id);
  DT_DEBUG_SQLITE3_BIND_INT(stmt, 2, num);
  if(sqlite3_step(stmt) != SQLITE_ROW)
  {
    sqlite3_finalize(stmt);
    DT_DEBUG_SQLITE3_PREPARE_V2(dt_database_get(darktable.db), "insert into history (imgid, num) values (?1, ?2)", -1, &stmt, NULL);
    DT_DEBUG_SQLITE3_BIND_INT(stmt, 1, image->id);
    DT_DEBUG_SQLITE3_BIND_INT(stmt, 2, num);
    sqlite3_step (stmt);
  }
  // printf("[dev write history item] writing %d - %s params %f %f\n", h->module->instance, h->module->op, *(float *)h->params, *(((float *)h->params)+1));
  sqlite3_finalize (stmt);
  DT_DEBUG_SQLITE3_PREPARE_V2(dt_database_get(darktable.db), "update history set operation = ?1, op_params = ?2, module = ?3, enabled = ?4, blendop_params = ?7 where imgid = ?5 and num = ?6", -1, &stmt, NULL);
  DT_DEBUG_SQLITE3_BIND_TEXT(stmt, 1, h->module->op, strlen(h->module->op), SQLITE_TRANSIENT);
  DT_DEBUG_SQLITE3_BIND_BLOB(stmt, 2, h->params, h->module->params_size, SQLITE_TRANSIENT);
  DT_DEBUG_SQLITE3_BIND_INT(stmt, 3, h->module->version());
  DT_DEBUG_SQLITE3_BIND_INT(stmt, 4, h->enabled);
  DT_DEBUG_SQLITE3_BIND_INT(stmt, 5, image->id);
  DT_DEBUG_SQLITE3_BIND_INT(stmt, 6, num);
  DT_DEBUG_SQLITE3_BIND_BLOB(stmt, 7, h->blend_params, sizeof(dt_develop_blend_params_t), SQLITE_TRANSIENT);

  sqlite3_step (stmt);
  sqlite3_finalize (stmt);
  return 0;
}

void dt_dev_add_history_item(dt_develop_t *dev, dt_iop_module_t *module, gboolean enable)
{
  if(darktable.gui->reset) return;
  dt_pthread_mutex_lock(&dev->history_mutex);
  if(dev->gui_attached)
  {
    GList *history = g_list_nth (dev->history, dev->history_end);
    while(history)
    {
      GList *next = g_list_next(history);
      dt_dev_history_item_t *hist = (dt_dev_history_item_t *)(history->data);
      // printf("removing obsoleted history item: %s\n", hist->module->op);
      free(hist->params);
      free(hist->blend_params);
      free(history->data);
      dev->history = g_list_delete_link(dev->history, history);
      history = next;
    }
    history = g_list_nth(dev->history, dev->history_end-1);
    if(!history || module->instance != ((dt_dev_history_item_t *)history->data)->module->instance)
    {
      // new operation, push new item
      // printf("adding new history item %d - %s\n", dev->history_end, module->op);
      // if(history) printf("because item %d - %s is different operation.\n", dev->history_end-1, ((dt_dev_history_item_t *)history->data)->module->op);
      dev->history_end++;
      dt_dev_history_item_t *hist = (dt_dev_history_item_t *)malloc(sizeof(dt_dev_history_item_t));
      if (enable)
      {
        module->enabled = TRUE;
        if(module->off)
        {
          darktable.gui->reset = 1;
          gtk_toggle_button_set_active(GTK_TOGGLE_BUTTON(module->off), module->enabled);
          darktable.gui->reset = 0;
        }
      }
      hist->enabled = module->enabled;
      hist->module = module;
      hist->params = malloc(module->params_size);

      /* allocate and set hist blend_params */
      hist->blend_params = malloc(sizeof(dt_develop_blend_params_t));
      memset(hist->blend_params, 0, sizeof(dt_develop_blend_params_t));

      memcpy(hist->params, module->params, module->params_size);
      if(module->flags() & IOP_FLAGS_SUPPORTS_BLENDING)
        memcpy(hist->blend_params, module->blend_params, sizeof(dt_develop_blend_params_t));

      dev->history = g_list_append(dev->history, hist);
      dev->pipe->changed |= DT_DEV_PIPE_SYNCH;
      dev->preview_pipe->changed |= DT_DEV_PIPE_SYNCH; // topology remains, as modules are fixed for now.
    }
    else
    {
      // same operation, change params
      // printf("changing same history item %d - %s\n", dev->history_end-1, module->op);
      dt_dev_history_item_t *hist = (dt_dev_history_item_t *)history->data;
      memcpy(hist->params, module->params, module->params_size);

      if(module->flags() & IOP_FLAGS_SUPPORTS_BLENDING)
        memcpy(hist->blend_params, module->blend_params, sizeof(dt_develop_blend_params_t));

      // if the user changed stuff and the module is still not enabled, do it:
      if(strcmp(module->op, "rawimport") && !hist->enabled && !module->enabled)
      {
        // only if not rawimport. this always stays off.
        module->enabled = 1;
        if(module->off)
        {
          darktable.gui->reset = 1;
          gtk_toggle_button_set_active(GTK_TOGGLE_BUTTON(module->off), module->enabled);
          darktable.gui->reset = 0;
        }
      }
      hist->enabled = module->enabled;
      dev->pipe->changed |= DT_DEV_PIPE_TOP_CHANGED;
      dev->preview_pipe->changed |= DT_DEV_PIPE_TOP_CHANGED;
    }
  }
#if 0
  {
    // debug:
    printf("remaining %d history items:\n", dev->history_end);
    GList *history = dev->history;
    int i = 0;
    while(history)
    {
      dt_dev_history_item_t *hist = (dt_dev_history_item_t *)(history->data);
      printf("%d %s\n", i, hist->module->op);
      history = g_list_next(history);
      i++;
    }
  }
#endif

  // invalidate buffers and force redraw of darkroom
  dt_dev_invalidate_all(dev);
  dt_pthread_mutex_unlock(&dev->history_mutex);

  if(dev->gui_attached)
  {
    /* signal that history has changed */
    dt_control_signal_raise(darktable.signals, DT_SIGNAL_DEVELOP_HISTORY_CHANGE);

    /* redraw */
    dt_control_queue_redraw_center();
  }
}

void dt_dev_reload_history_items(dt_develop_t *dev)
{
  dt_dev_pop_history_items(dev, 0);
  // remove unused history items:
  GList *history = g_list_nth(dev->history, dev->history_end);
  while(history)
  {
    GList *next = g_list_next(history);
    dt_dev_history_item_t *hist = (dt_dev_history_item_t *)(history->data);
    free(hist->params);
    free(hist->blend_params);
    free(history->data);
    dev->history = g_list_delete_link(dev->history, history);
    history = next;
  }
  dt_dev_read_history(dev);
  dt_dev_pop_history_items(dev, dev->history_end);
}

void dt_dev_pop_history_items(dt_develop_t *dev, int32_t cnt)
{
  // printf("dev popping all history items >= %d\n", cnt);
  dt_pthread_mutex_lock(&dev->history_mutex);
  darktable.gui->reset = 1;
  dev->history_end = cnt;
  // reset gui params for all modules
  GList *modules = dev->iop;
  while(modules)
  {
    dt_iop_module_t *module = (dt_iop_module_t *)(modules->data);
    memcpy(module->params, module->default_params, module->params_size);
    memcpy(module->blend_params, module->default_blendop_params,sizeof(dt_develop_blend_params_t));
    module->enabled = module->default_enabled;
    modules = g_list_next(modules);
  }
  // go through history and set gui params
  GList *history = dev->history;
  for(int i=0; i<cnt && history; i++)
  {
    dt_dev_history_item_t *hist = (dt_dev_history_item_t *)(history->data);
    memcpy(hist->module->params, hist->params, hist->module->params_size);
    memcpy(hist->module->blend_params, hist->blend_params, sizeof(dt_develop_blend_params_t));

    hist->module->enabled = hist->enabled;
    history = g_list_next(history);
  }
  // update all gui modules
  modules = dev->iop;
  while(modules)
  {
    dt_iop_module_t *module = (dt_iop_module_t *)(modules->data);
    dt_iop_gui_update(module);
    modules = g_list_next(modules);
  }
  dev->pipe->changed |= DT_DEV_PIPE_SYNCH;
  dev->preview_pipe->changed |= DT_DEV_PIPE_SYNCH; // again, fixed topology for now.
  darktable.gui->reset = 0;
  dt_dev_invalidate_all(dev);
  dt_pthread_mutex_unlock(&dev->history_mutex);
  dt_control_queue_redraw_center();
}

void dt_dev_write_history(dt_develop_t *dev)
{
  sqlite3_stmt *stmt;

  gboolean changed = FALSE;
  DT_DEBUG_SQLITE3_PREPARE_V2(dt_database_get(darktable.db), "delete from history where imgid = ?1", -1, &stmt, NULL);
  DT_DEBUG_SQLITE3_BIND_INT(stmt, 1, dev->image->id);
  sqlite3_step(stmt);
  sqlite3_finalize (stmt);
  GList *history = dev->history;
  for(int i=0; i<dev->history_end && history; i++)
  {
    dt_dev_history_item_t *hist = (dt_dev_history_item_t *)(history->data);
    (void)dt_dev_write_history_item(dev->image, hist, i);
    history = g_list_next(history);
    changed = TRUE;
  }
  
  /* attach / detach changed tag reflecting actual change */
  guint tagid = 0;
  dt_tag_new("darktable|changed",&tagid); 
  if(changed)
    dt_tag_attach(tagid, dev->image->id);
  else
    dt_tag_detach(tagid, dev->image->id);

}

void dt_dev_read_history(dt_develop_t *dev)
{
  if(!dev->image) return;
  sqlite3_stmt *stmt;
  DT_DEBUG_SQLITE3_PREPARE_V2(dt_database_get(darktable.db), "select * from history where imgid = ?1 order by num", -1, &stmt, NULL);
  DT_DEBUG_SQLITE3_BIND_INT(stmt, 1, dev->image->id);
  dev->history_end = 0;
  while(sqlite3_step(stmt) == SQLITE_ROW)
  {
    // db record:
    // 0-img, 1-num, 2-module_instance, 3-operation char, 4-params blob, 5-enabled, 6-blend_params
    dt_dev_history_item_t *hist = (dt_dev_history_item_t *)malloc(sizeof(dt_dev_history_item_t));
    hist->enabled = sqlite3_column_int(stmt, 5);

    GList *modules = dev->iop;
    const char *opname = (const char *)sqlite3_column_text(stmt, 3);
   
    hist->module = NULL;
    while(modules)
    {
      dt_iop_module_t *module = (dt_iop_module_t *)modules->data;
      if(!strcmp(module->op, opname))
      {
        hist->module = module;
        break;
      }
      modules = g_list_next(modules);
    }
    if(!hist->module)
    {
      fprintf(stderr, "[dev_read_history] the module `%s' requested by image `%s' is not installed on this computer!\n", opname, dev->image->filename);
      free(hist);
      continue;
    }
    int modversion = sqlite3_column_int(stmt, 2);
    assert(strcmp((char *)sqlite3_column_text(stmt, 3), hist->module->op) == 0);
    hist->params = malloc(hist->module->params_size);
    hist->blend_params = malloc(sizeof(dt_develop_blend_params_t));
    if(hist->module->version() != modversion || hist->module->params_size != sqlite3_column_bytes(stmt, 4) ||
        strcmp((char *)sqlite3_column_text(stmt, 3), hist->module->op))
    {
      if(!hist->module->legacy_params ||
          hist->module->legacy_params(hist->module, sqlite3_column_blob(stmt, 4), labs(modversion), hist->params, labs(hist->module->version())))
      {
        free(hist->params);
        free(hist->blend_params);
        fprintf(stderr, "[dev_read_history] module `%s' version mismatch: history is %d, dt %d.\n", hist->module->op, modversion, hist->module->version());
        const char *fname = dev->image->filename + strlen(dev->image->filename);
        while(fname > dev->image->filename && *fname != '/') fname --;
        if(fname > dev->image->filename) fname++;
        dt_control_log(_("%s: module `%s' version mismatch: %d != %d"), fname, hist->module->op, hist->module->version(), modversion);
        free(hist);
        continue;
      }
    }
    else
    {
      memcpy(hist->params, sqlite3_column_blob(stmt, 4), hist->module->params_size);
    }

    if(sqlite3_column_bytes(stmt, 6) == sizeof(dt_develop_blend_params_t))
      memcpy(hist->blend_params, sqlite3_column_blob(stmt, 6), sizeof(dt_develop_blend_params_t));
    else
      memset(hist->blend_params, 0, sizeof(dt_develop_blend_params_t));

    // memcpy(hist->module->params, hist->params, hist->module->params_size);
    // hist->module->enabled = hist->enabled;
    // printf("[dev read history] img %d number %d for operation %d - %s params %f %f\n", sqlite3_column_int(stmt, 0), sqlite3_column_int(stmt, 1), instance, hist->module->op, *(float *)hist->params, *(((float*)hist->params)+1));
    dev->history = g_list_append(dev->history, hist);
    dev->history_end ++;

  }

  if(dev->gui_attached)
  {
    dev->pipe->changed |= DT_DEV_PIPE_SYNCH;
    dev->preview_pipe->changed |= DT_DEV_PIPE_SYNCH; // again, fixed topology for now.
    dt_dev_invalidate_all(dev);

    /* signal history changed */
    dt_control_signal_raise(darktable.signals,DT_SIGNAL_DEVELOP_HISTORY_CHANGE);
  }
  sqlite3_finalize (stmt);
}

void dt_dev_check_zoom_bounds(dt_develop_t *dev, float *zoom_x, float *zoom_y, dt_dev_zoom_t zoom, int closeup, float *boxww, float *boxhh)
{
  int procw, proch;
  dt_dev_get_processed_size(dev, &procw, &proch);
  float boxw = 1, boxh = 1; // viewport in normalised space
//   if(zoom == DT_ZOOM_1)
//   {
//     const float imgw = (closeup ? 2 : 1)*procw;
//     const float imgh = (closeup ? 2 : 1)*proch;
//     const float devw = MIN(imgw, dev->width);
//     const float devh = MIN(imgh, dev->height);
//     boxw = fminf(1.0, devw/imgw);
//     boxh = fminf(1.0, devh/imgh);
//   }
  if(zoom == DT_ZOOM_FIT)
  {
    *zoom_x = *zoom_y = 0.0f;
    boxw = boxh = 1.0f;
  }
  else
  {
    const float scale = dt_dev_get_zoom_scale(dev, zoom, closeup ? 2 : 1, 0);
    const float imgw = procw;
    const float imgh = proch;
    const float devw = dev->width;
    const float devh = dev->height;
    boxw = devw/(imgw*scale);
    boxh = devh/(imgh*scale);
  }

  if(*zoom_x < boxw/2 - .5) *zoom_x = boxw/2 - .5;
  if(*zoom_x > .5 - boxw/2) *zoom_x = .5 - boxw/2;
  if(*zoom_y < boxh/2 - .5) *zoom_y = boxh/2 - .5;
  if(*zoom_y > .5 - boxh/2) *zoom_y = .5 - boxh/2;
  if(boxw > 1.0) *zoom_x = 0.f;
  if(boxh > 1.0) *zoom_y = 0.f;

  if(boxww) *boxww = boxw;
  if(boxhh) *boxhh = boxh;
}

void dt_dev_get_processed_size(const dt_develop_t *dev, int *procw, int *proch)
{
  const float scale = dev->image->width/dev->mipf_exact_width;
  *procw = dev->pipe && dev->pipe->processed_width  ? dev->pipe->processed_width  : scale * dev->preview_pipe->processed_width;
  *proch = dev->pipe && dev->pipe->processed_height ? dev->pipe->processed_height : scale * dev->preview_pipe->processed_height;
}

void dt_dev_get_pointer_zoom_pos(dt_develop_t *dev, const float px, const float py, float *zoom_x, float *zoom_y)
{
  dt_dev_zoom_t zoom;
  int closeup, procw, proch;
  float zoom2_x, zoom2_y;
  DT_CTL_GET_GLOBAL(zoom, dev_zoom);
  DT_CTL_GET_GLOBAL(closeup, dev_closeup);
  DT_CTL_GET_GLOBAL(zoom2_x, dev_zoom_x);
  DT_CTL_GET_GLOBAL(zoom2_y, dev_zoom_y);
  dt_dev_get_processed_size(dev, &procw, &proch);
  const float scale = dt_dev_get_zoom_scale(dev, zoom, closeup ? 2.0 : 1.0, 0);
  // offset from center now (current zoom_{x,y} points there)
  const float mouse_off_x = px - .5*dev->width, mouse_off_y = py - .5*dev->height;
  zoom2_x += mouse_off_x/(procw*scale);
  zoom2_y += mouse_off_y/(proch*scale);
  *zoom_x = zoom2_x;
  *zoom_y = zoom2_y;
}

void dt_dev_get_history_item_label(dt_dev_history_item_t *hist, char *label, const int cnt)
{
  if(strcmp(hist->module->op, "rawimport"))
    g_snprintf(label, cnt, "%s (%s)", hist->module->name(), hist->enabled ? _("on") : _("off"));
  else
    g_snprintf(label, cnt, "%s", hist->module->name());
}

int
dt_dev_is_current_image (dt_develop_t *dev, int imgid)
{
  return (dev->image && dev->image->id==imgid)?1:0;
}

gboolean dt_dev_exposure_hooks_available(dt_develop_t *dev)
{
  /* check if exposure iop module has registered its hooks */
  if( dev->proxy.exposure.module && 
      dev->proxy.exposure.set_black && dev->proxy.exposure.get_black &&
      dev->proxy.exposure.set_white && dev->proxy.exposure.get_white)
    return TRUE;

  return FALSE;
}

void dt_dev_exposure_reset_defaults(dt_develop_t *dev)
{
  if (!dev->proxy.exposure.module) return;

  dt_iop_module_t *exposure = dev->proxy.exposure.module;
  memcpy(exposure->params, exposure->default_params, exposure->params_size);
  exposure->gui_update(exposure);
  dt_dev_add_history_item(exposure->dev, exposure, TRUE);

}

void dt_dev_exposure_set_white(dt_develop_t *dev, const float white)
{
   if (dev->proxy.exposure.module && dev->proxy.exposure.set_white)
     dev->proxy.exposure.set_white(dev->proxy.exposure.module, white);
}

float dt_dev_exposure_get_white(dt_develop_t *dev)
{
  if (dev->proxy.exposure.module && dev->proxy.exposure.set_white)
     return dev->proxy.exposure.get_white(dev->proxy.exposure.module);

  return 0.0;
}

void dt_dev_exposure_set_black(dt_develop_t *dev, const float black)
{
  if (dev->proxy.exposure.module && dev->proxy.exposure.set_black)
     dev->proxy.exposure.set_black(dev->proxy.exposure.module, black);
}

float dt_dev_exposure_get_black(dt_develop_t *dev)
{
  if (dev->proxy.exposure.module && dev->proxy.exposure.set_black)
     return dev->proxy.exposure.get_black(dev->proxy.exposure.module);

  return 0.0;
}

gboolean dt_dev_modulegroups_available(dt_develop_t *dev) 
{
  if(dev->proxy.modulegroups.module && dev->proxy.modulegroups.set && dev->proxy.modulegroups.get)
    return TRUE;

  return FALSE;
}

void dt_dev_modulegroups_set(dt_develop_t *dev, uint32_t group)
{
  if(dev->proxy.modulegroups.module && dev->proxy.modulegroups.set)
    dev->proxy.modulegroups.set(dev->proxy.modulegroups.module, group);
}

uint32_t dt_dev_modulegroups_get(dt_develop_t *dev)
{
  if(dev->proxy.modulegroups.module && dev->proxy.modulegroups.get)
    return dev->proxy.modulegroups.get(dev->proxy.modulegroups.module);

  return 0;
}

gboolean dt_dev_modulegroups_test(dt_develop_t *dev, uint32_t group, uint32_t iop_group)
{
  if(dev->proxy.modulegroups.module && dev->proxy.modulegroups.test)
    return dev->proxy.modulegroups.test(dev->proxy.modulegroups.module, group, iop_group); 
  return FALSE;
}


void dt_dev_snapshot_request(dt_develop_t *dev, const char *filename)
{
  dev->proxy.snapshot.filename = filename;
  dev->proxy.snapshot.request = TRUE;
  dt_control_queue_redraw_center();
}

void dt_dev_invalidate_from_gui (dt_develop_t *dev)
{
  dt_dev_pop_history_items(darktable.develop, darktable.develop->history_end);
}

// kate: tab-indents: off; indent-width 2; replace-tabs on; indent-mode cstyle; remove-trailing-space on;<|MERGE_RESOLUTION|>--- conflicted
+++ resolved
@@ -67,11 +67,7 @@
 
 void dt_dev_init(dt_develop_t *dev, int32_t gui_attached)
 {
-<<<<<<< HEAD
-  dev->closures = NULL;
   memset(dev,0,sizeof(dt_develop_t));
-=======
->>>>>>> 677ed062
   float downsampling = dt_conf_get_float ("preview_subsample");
   dev->preview_downsampling = downsampling <= 1.0 && downsampling >= 0.1 ? downsampling : .5;
   dev->gui_module = NULL;
