--- conflicted
+++ resolved
@@ -383,11 +383,7 @@
 
   dtv_shutdown();
 
-<<<<<<< HEAD
-  return 0;
-=======
   free(m_arg);
->>>>>>> fcc1c2be
 }
 
 // modelines: These editor modelines have been set for all relevant files by tools/update_modelines.sh
