/*
    This file is part of darktable,
    copyright (c) 2010-2011 henrik andersson, johannes hanika

    darktable is free software: you can redistribute it and/or modify
    it under the terms of the GNU General Public License as published by
    the Free Software Foundation, either version 3 of the License, or
    (at your option) any later version.

    darktable is distributed in the hope that it will be useful,
    but WITHOUT ANY WARRANTY; without even the implied warranty of
    MERCHANTABILITY or FITNESS FOR A PARTICULAR PURPOSE.  See the
    GNU General Public License for more details.

    You should have received a copy of the GNU General Public License
    along with darktable.  If not, see <http://www.gnu.org/licenses/>.
*/
#include <glib.h>
#include <glib/gstdio.h>

#include "common/collection.h"
#include "common/image.h"
#include "common/image_cache.h"
#include "common/imageio.h"
#include "common/imageio_dng.h"
#include "common/exif.h"
#include "common/film.h"
#include "common/imageio_module.h"
#include "common/darktable.h"
#include "common/debug.h"
#include "common/tags.h"
#include "control/conf.h"
#include "control/jobs/control_jobs.h"

#include "gui/gtk.h"

void dt_control_write_sidecar_files()
{
  dt_job_t j;
  dt_control_write_sidecar_files_job_init(&j);
  dt_control_add_job(darktable.control, &j);
}

void dt_control_write_sidecar_files_job_init(dt_job_t *job)
{
  dt_control_job_init(job, "write sidecar files");
  job->execute = &dt_control_write_sidecar_files_job_run;
  dt_control_image_enumerator_t *t = (dt_control_image_enumerator_t *)job->param;
  dt_control_image_enumerator_job_init(t);
}

int32_t dt_control_write_sidecar_files_job_run(dt_job_t *job)
{
  long int imgid = -1;
  dt_control_image_enumerator_t *t1 = (dt_control_image_enumerator_t *)job->param;
  GList *t = t1->index;
  while(t)
  {
    imgid = (long int)t->data;
    dt_image_t *img = dt_image_cache_get(imgid, 'r');
    char dtfilename[520];
    dt_image_full_path(img->id, dtfilename, 512);
    char *c = dtfilename + strlen(dtfilename);
    sprintf(c, ".xmp");
    dt_exif_xmp_write(imgid, dtfilename);
    dt_image_cache_release(img, 'r');
    t = g_list_delete_link(t, t);
  }
  return 0;
}

int32_t dt_control_merge_hdr_job_run(dt_job_t *job)
{
  long int imgid = -1;
  dt_control_image_enumerator_t *t1 = (dt_control_image_enumerator_t *)job->param;
  GList *t = t1->index;
  int total = g_list_length(t);
  char message[512]= {0};
  double fraction=0;
  snprintf(message, 512, ngettext ("merging %d image", "merging %d images", total), total );

  const guint jid = dt_control_backgroundjobs_create(darktable.control, 1, message); 
 
  float *pixels = NULL;
  float *weight = NULL;
  int wd = 0, ht = 0, first_imgid = -1;
  uint32_t filter = 0;
  float whitelevel = 0.0f;
  total ++;
  while(t)
  {
    imgid = (long int)t->data;
    dt_image_t *img = dt_image_cache_get(imgid, 'r');
    if(img->filters == 0 || img->bpp != sizeof(uint16_t))
    {
      dt_control_log(_("exposure bracketing only works on raw images"));
      dt_image_cache_release(img, 'r');
      free(pixels);
      free(weight);
      goto error;
    }
    dt_image_buffer_t mip = dt_image_get_blocking(img, DT_IMAGE_FULL, 'r');
    filter = img->filters;
    if(mip != DT_IMAGE_FULL)
    {
      dt_control_log(_("failed to get raw buffer from image `%s'"), img->filename);
      dt_image_cache_release(img, 'r');
      free(pixels);
      free(weight);
      goto error;
    }

    if(!pixels)
    {
      first_imgid = imgid;
      pixels = (float *)malloc(sizeof(float)*img->width*img->height);
      weight = (float *)malloc(sizeof(float)*img->width*img->height);
      memset(pixels, 0x0, sizeof(float)*img->width*img->height);
      memset(weight, 0x0, sizeof(float)*img->width*img->height);
      wd = img->width;
      ht = img->height;
    }
    else if(img->width != wd || img->height != ht)
    {
      dt_control_log(_("images have to be of same size!"));
      free(pixels);
      free(weight);
      dt_image_release(img, DT_IMAGE_FULL, 'r');
      dt_image_cache_release(img, 'r');
      goto error;
    }
    // if no valid exif data can be found, assume peleng fisheye at f/16, 8mm, with half of the light lost in the system => f/22
    const float eap = img->exif_aperture > 0.0f ? img->exif_aperture : 22.0f;
    const float efl = img->exif_focal_length > 0.0f ? img->exif_focal_length : 8.0f;
    const float aperture = M_PI * powf(efl / (2.0f * eap), 2.0f);
    const float cal = 100.0f/(aperture*img->exif_exposure*img->exif_iso);
    whitelevel = fmaxf(whitelevel, cal);
#ifdef _OPENMP
    #pragma omp parallel for schedule(static) default(none) shared(img, pixels, weight, wd, ht)
#endif
    for(int k=0; k<wd*ht; k++)
    {
      const uint16_t in = ((uint16_t *)img->pixels)[k];
      const float w = .001f + (in >= 1000 ? (in < 65000 ? in/65000.0f : 0.0f) : img->exif_exposure * 0.01f);
      pixels[k] += w * in * cal;
      weight[k] += w;
    }

    t = g_list_delete_link(t, t);
    
    /* update backgroundjob ui plate */
    fraction+=1.0/total;
    dt_control_backgroundjobs_progress(darktable.control, jid, fraction);

    dt_image_release(img, DT_IMAGE_FULL, 'r');
    dt_image_cache_release(img, 'r');
  }
  // normalize by white level to make clipping at 1.0 work as expected (to be sure, scale down one more stop, thus the 0.5):
#ifdef _OPENMP
  #pragma omp parallel for schedule(static) default(none) shared(pixels, wd, ht, weight, whitelevel)
#endif
  for(int k=0; k<wd*ht; k++) pixels[k] = fmaxf(0.0f, fminf(2.0f, pixels[k]/((.5f*whitelevel*65535.0f)*weight[k])));

  // output hdr as digital negative with exif data.
  uint8_t exif[65535];
  char pathname[1024];
  dt_image_full_path(first_imgid, pathname, 1024);
  const int exif_len = dt_exif_read_blob(exif, pathname, 0, first_imgid);
  char *c = pathname + strlen(pathname);
  while(*c != '.' && c > pathname) c--;
  g_strlcpy(c, "-hdr.dng", sizeof(pathname)-(c-pathname));
  dt_imageio_write_dng(pathname, pixels, wd, ht, exif, exif_len, filter, whitelevel);
  
  dt_control_backgroundjobs_progress(darktable.control, jid, 1.0f);

  while(*c != '/' && c > pathname) c--;
  dt_control_log(_("wrote merged hdr `%s'"), c+1);

  // import new image
  gchar *directory = g_path_get_dirname((const gchar *)pathname);
  dt_film_t film;
  const int filmid = dt_film_new(&film, directory);
  dt_image_import(filmid, pathname, TRUE);
  g_free (directory);

  free(pixels);
  free(weight);
error:
  dt_control_backgroundjobs_destroy(darktable.control, jid);
  return 0;
}

int32_t dt_control_duplicate_images_job_run(dt_job_t *job)
{
  long int imgid = -1;
  dt_control_image_enumerator_t *t1 = (dt_control_image_enumerator_t *)job->param;
  GList *t = t1->index;
  int total = g_list_length(t);
  char message[512]= {0};
  double fraction=0;
  snprintf(message, 512, ngettext ("duplicating %d image", "duplicating %d images", total), total );
  const guint jid = dt_control_backgroundjobs_create(darktable.control, 0, message);
  while(t)
  {
    imgid = (long int)t->data;
    dt_image_duplicate(imgid);
    t = g_list_delete_link(t, t);
    fraction=1.0/total;
    dt_control_backgroundjobs_progress(darktable.control, jid, fraction);
  }
  dt_control_backgroundjobs_destroy(darktable.control, jid);
  return 0;
}

int32_t dt_control_flip_images_job_run(dt_job_t *job)
{
  long int imgid = -1;
  dt_control_image_enumerator_t *t1 = (dt_control_image_enumerator_t *)job->param;
  const int cw = t1->flag;
  GList *t = t1->index;
  int total = g_list_length(t);
  char message[512]= {0};
  double fraction=0;
  snprintf(message, 512, ngettext ("flipping %d image", "flipping %d images", total), total );
  const guint jid = dt_control_backgroundjobs_create(darktable.control, 0, message);
  while(t)
  {
    imgid = (long int)t->data;
    dt_image_flip(imgid, cw);
    t = g_list_delete_link(t, t);
    fraction=1.0/total;
    dt_control_backgroundjobs_progress(darktable.control, jid, fraction);
  }
  dt_control_backgroundjobs_destroy(darktable.control, jid);
  return 0;
}

int32_t dt_control_remove_images_job_run(dt_job_t *job)
{
  long int imgid = -1;
  dt_control_image_enumerator_t *t1 = (dt_control_image_enumerator_t *)job->param;
  GList *t = t1->index;
  int total = g_list_length(t);
  char message[512]= {0};
  double fraction=0;
  snprintf(message, 512, ngettext ("removing %d image", "removing %d images", total), total );
  const guint jid = dt_control_backgroundjobs_create(darktable.control, 0, message);

  char query[1024];
  sprintf(query, "update images set flags = (flags | %d) where id in (select imgid from selected_images)",DT_IMAGE_REMOVE);
  DT_DEBUG_SQLITE3_EXEC(dt_database_get(darktable.db), query, NULL, NULL, NULL);

  dt_collection_update(darktable.collection);
  dt_control_gui_queue_draw();

  // We need a list of files to regenerate .xmp files if there are duplicates
  GList *list = NULL;
  sqlite3_stmt *stmt = NULL;
  
  DT_DEBUG_SQLITE3_PREPARE_V2(dt_database_get(darktable.db), "select distinct folder || '/' || filename from images, film_rolls where images.film_id = film_rolls.id and images.id in (select imgid from selected_images)", -1, &stmt, NULL);
  if(sqlite3_step(stmt) == SQLITE_ROW)
  {
    list = g_list_append(list, g_strdup((const gchar *)sqlite3_column_text(stmt, 0)));
  }
  sqlite3_finalize(stmt);

  while(t)
  {
    imgid = (long int)t->data;
    dt_image_remove(imgid);
    t = g_list_delete_link(t, t);
    fraction=1.0/total;
    dt_control_backgroundjobs_progress(darktable.control, jid, fraction);
  }

  char *imgname;
  while(list)
  {
    imgname = (char *)list->data;
    dt_image_synch_all_xmp(imgname);
    list = g_list_delete_link(list, list);
  } 
  g_list_free(list);  
  dt_control_backgroundjobs_destroy(darktable.control, jid);
  dt_film_remove_empty();
  return 0;
}


int32_t dt_control_delete_images_job_run(dt_job_t *job)
{
  long int imgid = -1;
  dt_control_image_enumerator_t *t1 = (dt_control_image_enumerator_t *)job->param;
  GList *t = t1->index;
  int total = g_list_length(t);
  char message[512]= {0};
  double fraction=0;
  snprintf(message, 512, ngettext ("deleting %d image", "deleting %d images", total), total );
  const guint jid = dt_control_backgroundjobs_create(darktable.control, 0, message);

  sqlite3_stmt *stmt;

  char query[1024];
  sprintf(query, "update images set flags = (flags | %d) where id in (select imgid from selected_images)",DT_IMAGE_REMOVE);
  DT_DEBUG_SQLITE3_EXEC(dt_database_get(darktable.db), query, NULL, NULL, NULL);

  dt_collection_update(darktable.collection);
  dt_control_gui_queue_draw();

  // We need a list of files to regenerate .xmp files if there are duplicates
  GList *list = NULL;
  
<<<<<<< HEAD
  DT_DEBUG_SQLITE3_PREPARE_V2(dt_database_get(darktable.db), "select distinct folder || '/' || filename from images, film_rolls where images.film_id = film_rolls.id and images.id in (select imgid from selected_images)", -1, &stmt, NULL);
  DT_DEBUG_SQLITE3_BIND_INT(stmt, 1, imgid);
=======
  DT_DEBUG_SQLITE3_PREPARE_V2(darktable.db, "select distinct folder || '/' || filename from images, film_rolls where images.film_id = film_rolls.id and images.id in (select imgid from selected_images)", -1, &stmt, NULL);
>>>>>>> e7fcbf4f
  if(sqlite3_step(stmt) == SQLITE_ROW)
  {
    list = g_list_append(list, g_strdup((const gchar *)sqlite3_column_text(stmt, 0)));
  }
  sqlite3_finalize(stmt);

  DT_DEBUG_SQLITE3_PREPARE_V2(dt_database_get(darktable.db), "select count(id) from images where filename in (select filename from images where id = ?1) and film_id in (select film_id from images where id = ?1)", -1, &stmt, NULL);
  while(t)
  {
    imgid = (long int)t->data;
    char filename[512];
    dt_image_full_path(imgid, filename, 512);

    int duplicates = 0;
    DT_DEBUG_SQLITE3_BIND_INT(stmt, 1, imgid);
    if(sqlite3_step(stmt) == SQLITE_ROW)
      duplicates = sqlite3_column_int(stmt, 0);
    sqlite3_reset(stmt);
    sqlite3_clear_bindings(stmt);

    // remove from disk:
    if(duplicates == 1) // don't remove the actual data if there are (other) duplicates using it
      (void)g_unlink(filename);
    dt_image_path_append_version(imgid, filename, 512);
    char *c = filename + strlen(filename);
    sprintf(c, ".xmp");
    (void)g_unlink(filename);
    sprintf(c, ".dt");
    (void)g_unlink(filename);
    sprintf(c, ".dttags");
    (void)g_unlink(filename);

    dt_image_remove(imgid);

    t = g_list_delete_link(t, t);
    fraction=1.0/total;
    dt_control_backgroundjobs_progress(darktable.control, jid, fraction);
  }
  sqlite3_finalize(stmt);
  
  char *imgname;
  while(list)
  {
    imgname = (char *)list->data;
    dt_image_synch_all_xmp(imgname);
    list = g_list_delete_link(list, list);
  } 
  g_list_free(list);
  dt_control_backgroundjobs_destroy(darktable.control, jid);
  dt_film_remove_empty();
  return 0;
}

void dt_control_image_enumerator_job_init(dt_control_image_enumerator_t *t)
{
  /* get sorted list of selected images */
  t->index = dt_collection_get_selected(darktable.collection);
}


void dt_control_merge_hdr_job_init(dt_job_t *job)
{
  dt_control_job_init(job, "merge hdr image");
  job->execute = &dt_control_merge_hdr_job_run;
  dt_control_image_enumerator_t *t = (dt_control_image_enumerator_t *)job->param;
  dt_control_image_enumerator_job_init(t);
}

void dt_control_duplicate_images_job_init(dt_job_t *job)
{
  dt_control_job_init(job, "duplicate images");
  job->execute = &dt_control_duplicate_images_job_run;
  dt_control_image_enumerator_t *t = (dt_control_image_enumerator_t *)job->param;
  dt_control_image_enumerator_job_init(t);
}

void dt_control_flip_images_job_init(dt_job_t *job, const int32_t cw)
{
  dt_control_job_init(job, "flip images");
  job->execute = &dt_control_flip_images_job_run;
  dt_control_image_enumerator_t *t = (dt_control_image_enumerator_t *)job->param;
  dt_control_image_enumerator_job_init(t);
  t->flag = cw;
}

void dt_control_remove_images_job_init(dt_job_t *job)
{
  dt_control_job_init(job, "remove images");
  job->execute = &dt_control_remove_images_job_run;
  dt_control_image_enumerator_t *t = (dt_control_image_enumerator_t *)job->param;
  dt_control_image_enumerator_job_init(t);
}

void dt_control_delete_images_job_init(dt_job_t *job)
{
  dt_control_job_init(job, "delete images");
  job->execute = &dt_control_delete_images_job_run;
  dt_control_image_enumerator_t *t = (dt_control_image_enumerator_t *)job->param;
  dt_control_image_enumerator_job_init(t);
}

void dt_control_merge_hdr()
{
  dt_job_t j;
  dt_control_merge_hdr_job_init(&j);
  dt_control_add_job(darktable.control, &j);
}

void dt_control_duplicate_images()
{
  dt_job_t j;
  dt_control_duplicate_images_job_init(&j);
  dt_control_add_job(darktable.control, &j);
}

void dt_control_flip_images(const int32_t cw)
{
  dt_job_t j;
  dt_control_flip_images_job_init(&j, cw);
  dt_control_add_job(darktable.control, &j);
}

void dt_control_remove_images()
{
  if(dt_conf_get_bool("ask_before_remove"))
  {
    GtkWidget *dialog;
    GtkWidget *win = darktable.gui->widgets.main_window;
    dialog = gtk_message_dialog_new(GTK_WINDOW(win),
                                    GTK_DIALOG_DESTROY_WITH_PARENT,
                                    GTK_MESSAGE_QUESTION,
                                    GTK_BUTTONS_YES_NO,
                                    _("do you really want to remove all selected images from the collection?"));
    gtk_window_set_title(GTK_WINDOW(dialog), _("remove images?"));
    gint res = gtk_dialog_run(GTK_DIALOG(dialog));
    gtk_widget_destroy(dialog);
    if(res != GTK_RESPONSE_YES) return;
  }
  dt_job_t j;
  dt_control_remove_images_job_init(&j);
  dt_control_add_job(darktable.control, &j);
}

void dt_control_delete_images()
{
  if(dt_conf_get_bool("ask_before_delete"))
  {
    GtkWidget *dialog;
    GtkWidget *win = darktable.gui->widgets.main_window;
    dialog = gtk_message_dialog_new(GTK_WINDOW(win),
                                    GTK_DIALOG_DESTROY_WITH_PARENT,
                                    GTK_MESSAGE_QUESTION,
                                    GTK_BUTTONS_YES_NO,
                                    _("do you really want to physically delete all selected images from disk?"));
    gtk_window_set_title(GTK_WINDOW(dialog), _("delete images?"));
    gint res = gtk_dialog_run(GTK_DIALOG(dialog));
    gtk_widget_destroy(dialog);
    if(res != GTK_RESPONSE_YES) return;
  }
  dt_job_t j;
  dt_control_delete_images_job_init(&j);
  dt_control_add_job(darktable.control, &j);
}

int32_t dt_control_export_job_run(dt_job_t *job)
{
  long int imgid = -1;
  dt_control_image_enumerator_t *t1 = (dt_control_image_enumerator_t *)job->param;
  GList *t = t1->index;
  const int total = g_list_length(t);
  int size = 0;
  dt_imageio_module_format_t  *mformat  = dt_imageio_get_format();
  g_assert(mformat);
  dt_imageio_module_storage_t *mstorage = dt_imageio_get_storage();
  g_assert(mstorage);

  // Get max dimensions...
  uint32_t w,h,fw,fh,sw,sh;
  fw=fh=sw=sh=0;
  mstorage->dimension(mstorage, &sw,&sh);
  mformat->dimension(mformat, &fw,&fh);

  if( sw==0 || fw==0) w=sw>fw?sw:fw;
  else w=sw<fw?sw:fw;

  if( sh==0 || fh==0) h=sh>fh?sh:fh;
  else h=sh<fh?sh:fh;

  // get shared storage param struct (global sequence counter, one picasa connection etc)
  dt_imageio_module_data_t *sdata = mstorage->get_params(mstorage, &size);
  if(sdata == NULL)
  {
    dt_control_log(_("failed to get parameters from storage module, aborting export.."));
    return 1;
  }
  dt_control_log(ngettext ("exporting %d image..", "exporting %d images..", total), total);
  char message[512]= {0};
  snprintf(message, 512, ngettext ("exporting %d image to %s", "exporting %d images to %s", total), total, mstorage->name() );
  
  /* create a cancellable bgjob ui template */
  const guint jid = dt_control_backgroundjobs_create(darktable.control, 0, message );
  dt_control_backgroundjobs_set_cancellable(darktable.control, jid, job);
  const dt_control_t *control = darktable.control;

  double fraction=0;
#ifdef _OPENMP
  // limit this to num threads = num full buffers - 1 (keep one for darkroom mode)
  // use min of user request and mipmap cache entries
  const int full_entries = dt_conf_get_int ("parallel_export");
  // GCC won't accept that this variable is used in a macro, considers
  // it set but not used, which makes for instance Fedora break.
  const __attribute__((__unused__)) int num_threads = MAX(1, MIN(full_entries, darktable.mipmap_cache->num_entries[DT_IMAGE_FULL]) - 1);
#pragma omp parallel default(none) private(imgid, size) shared(control,fraction, stderr, w, h, mformat, mstorage, t, sdata, job) num_threads(num_threads) if(num_threads > 1)
  {
#endif
    // get a thread-safe fdata struct (one jpeg struct per thread etc):
    dt_imageio_module_data_t *fdata = mformat->get_params(mformat, &size);
    fdata->max_width  = dt_conf_get_int ("plugins/lighttable/export/width");
    fdata->max_height = dt_conf_get_int ("plugins/lighttable/export/height");
    fdata->max_width = (w!=0 && fdata->max_width >w)?w:fdata->max_width;
    fdata->max_height = (h!=0 && fdata->max_height >h)?h:fdata->max_height;
    int num = 0;
    // Invariant: the tagid for 'darktable|changed' will not change while this function runs. Is this a sensible assumption?
    guint tagid = 0;
    dt_tag_new("darktable|changed",&tagid);

    while(t && dt_control_job_get_state(job) != DT_JOB_STATE_CANCELLED)
    {
#ifdef _OPENMP
      #pragma omp critical
#endif
      {
        if(!t) 
          imgid = 0; 
        else
        {
          imgid = (long int)t->data;
          t = g_list_delete_link(t, t);
          num = total - g_list_length(t);
        }
      }
      // remove 'changed' tag from image
      dt_tag_detach(tagid, imgid);
      // check if image still exists:
      char imgfilename[1024];
      dt_image_t *image = dt_image_cache_get(imgid, 'r');
      if(image)
      {
        dt_image_full_path(image->id, imgfilename, 1024);
        if(!g_file_test(imgfilename, G_FILE_TEST_IS_REGULAR))
        {
          dt_control_log(_("image `%s' is currently unavailable"), image->filename);
          fprintf(stderr, _("image `%s' is currently unavailable"), imgfilename);
          // dt_image_remove(imgid);
          dt_image_cache_release(image, 'r');
        }
        else
        {
          dt_image_cache_release(image, 'r');
          mstorage->store(sdata, imgid, mformat, fdata, num, total);
        }
      }
#ifdef _OPENMP
      #pragma omp critical
#endif
      {
        fraction+=1.0/total;
	dt_control_backgroundjobs_progress(control, jid, fraction);
      }
    }
#ifdef _OPENMP
    #pragma omp barrier
    #pragma omp master
#endif
    {
      dt_control_backgroundjobs_destroy(control, jid);
      if(mstorage->finalize_store) mstorage->finalize_store(mstorage, sdata);
      mstorage->free_params(mstorage, sdata);
    }
    // all threads free their fdata
    mformat->free_params (mformat, fdata);
#ifdef _OPENMP
  }
#endif
  return 0;
}

void dt_control_export_job_init(dt_job_t *job)
{
  dt_control_job_init(job, "export");
  job->execute = &dt_control_export_job_run;
  dt_control_image_enumerator_t *t = (dt_control_image_enumerator_t *)job->param;
  dt_control_image_enumerator_job_init(t);
}

void dt_control_export()
{
  dt_job_t j;
  dt_control_export_job_init(&j);
  dt_control_add_job(darktable.control, &j);
}

// kate: tab-indents: off; indent-width 2; replace-tabs on; indent-mode cstyle; remove-trailing-space on;<|MERGE_RESOLUTION|>--- conflicted
+++ resolved
@@ -310,12 +310,9 @@
   // We need a list of files to regenerate .xmp files if there are duplicates
   GList *list = NULL;
   
-<<<<<<< HEAD
   DT_DEBUG_SQLITE3_PREPARE_V2(dt_database_get(darktable.db), "select distinct folder || '/' || filename from images, film_rolls where images.film_id = film_rolls.id and images.id in (select imgid from selected_images)", -1, &stmt, NULL);
   DT_DEBUG_SQLITE3_BIND_INT(stmt, 1, imgid);
-=======
-  DT_DEBUG_SQLITE3_PREPARE_V2(darktable.db, "select distinct folder || '/' || filename from images, film_rolls where images.film_id = film_rolls.id and images.id in (select imgid from selected_images)", -1, &stmt, NULL);
->>>>>>> e7fcbf4f
+
   if(sqlite3_step(stmt) == SQLITE_ROW)
   {
     list = g_list_append(list, g_strdup((const gchar *)sqlite3_column_text(stmt, 0)));
